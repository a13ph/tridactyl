// '//#' is a start point for a simple text-replacement-type macro. See excmds_macros.py

/** # Tridactyl help page

    Use `:help <excmd>` or scroll down to show [[help]] for a particular excmd. If you're still stuck, you might consider reading through the [:tutor](/static/clippy/tutor.html) again.

    The default keybinds can be found [here](/static/docs/modules/_src_config_.html#defaults) or all active binds can be seen with `:viewconfig nmaps`.
    You can also view them with [[bind]]. Try `bind j`.

    For more information, and FAQs, check out our [readme][4] on github.

    Tridactyl is in a pretty early stage of development. Please report any
    issues and make requests for missing features on the GitHub [project page][1].
    You can also get in touch using Matrix, Gitter, or IRC chat clients:

    [![Matrix Chat][matrix-badge]][matrix-link]
    [![Gitter Chat][gitter-badge]][gitter-link]
    [![Freenode Chat][freenode-badge]][freenode-link]

    All three channels are mirrored together, so it doesn't matter which one you use.

    ## How to use this help page

    We've hackily re-purposed TypeDoc which is designed for internal documentation. Every function (excmd) on this page can be called via Tridactyl's command line which we call "ex". There is a slight change in syntax, however. Wherever you see:

    `function(arg1,arg2)`

    You should instead type

    `function arg1 arg2` into the Tridactyl command line (accessed via `:`)

    A "splat" operator (...) means that the excmd will accept any number of space-delimited arguments into that parameter.

    Above each function signature you will see any aliases or key sequences bound to it. The internal names for the various modes are used, which are listed here:
    
        - `nmaps`: normal mode binds
        - `imaps`: insert mode binds
        - `inputmaps`: input mode binds
        - `ignoremaps`: ignore mode binds
        - `exaliases`: aliases in the command mode

    You do not need to worry about types. Return values which are promises will turn into whatever they promise to when used in [[composite]].

    At the bottom of each function's help page, you can click on a link that will take you straight to that function's definition in our code. This is especially recommended for browsing the [config](/static/docs/modules/_src_config_.html#defaults) which is nigh-on unreadable on these pages.


    ## Highlighted features:

    - Press `b` to bring up a list of open tabs in the current window; you can
      type the tab ID or part of the title or URL to choose a tab
    - Press `Shift` + `Insert` to enter "ignore mode". Press `Shift` + `Insert`
      again to return to "normal mode". `<C-A-backtick>` also works both ways.
    - Press `f` to start "hint mode", `F` to open in background (note: hint
      characters should be typed in lowercase)
    - Press `o` to `:open` a different page
    - Press `s` if you want to search for something that looks like a domain
      name or URL
    - [[bind]] new commands with e.g. `:bind J tabnext`
    - Type `:help` to see a list of available excmds
    - Use `yy` to copy the current page URL to your clipboard
    - `[[`and `]]`  to navigate through the pages of comics, paginated
      articles, etc
    - Pressing `ZZ` will close all tabs and windows, but it will only "save"
      them if your about:preferences are set to "show your tabs and windows
      from last time"
    - Press Ctrl-i in a text box to edit in an external editor (e.g. vim). Requires native messenger.
    - Change theme with `colours default|dark|greenmat|shydactyl`

    There are some caveats common to all webextension vimperator-alikes:

    - To make Tridactyl work on addons.mozilla.org and some other Mozilla domains, you need to open `about:config`, run [[fixamo]] or add a new boolean `privacy.resistFingerprinting.block_mozAddonManager` with the value `true`, and remove the above domains from `extensions.webextensions.restrictedDomains`.
    - Tridactyl can't run on about:\*, some file:\* URIs, view-source:\*, or data:\*, URIs.
    - To change/hide the GUI of Firefox from Tridactyl, you can use [[guiset]]
      with the native messenger installed (see [[native]] and
      [[installnative]]). Alternatively, you can edit your userChrome yourself.
      There is an [example file](2) available in our repository.

    If you want a more fully-featured vimperator-alike, your best option is
    [Firefox ESR][3] and Vimperator :)

    [1]: https://github.com/cmcaine/tridactyl/issues
    [2]: https://github.com/cmcaine/tridactyl/blob/master/src/static/userChrome-minimal.css
    [3]: https://www.mozilla.org/en-GB/firefox/organizations/all/#legacy
    [4]: https://github.com/cmcaine/tridactyl#readme

    [gitter-badge]: /static/badges/gitter-badge.svg
    [gitter-link]: https://gitter.im/tridactyl/Lobby
    [freenode-badge]: /static/badges/freenode-badge.svg
    [freenode-link]: ircs://chat.freenode.net/tridactyl
    [matrix-badge]: https://matrix.to/img/matrix-badge.svg
    [matrix-link]: https://riot.im/app/#/room/#tridactyl:matrix.org
*/
/** ignore this line */

// {{{ setup

// Shared
import * as Messaging from "./messaging"
import { browserBg, activeTabId, activeTabContainerId, openInNewTab } from "./lib/webext"
import * as Container from "./lib/containers"
import state from "./state"
import * as UrlUtil from "./url_util"
import * as config from "./config"
import * as aliases from "./aliases"
import * as Logging from "./logging"
/** @hidden */
const logger = new Logging.Logger("excmds")
import Mark from "mark.js"
import * as CSS from "css"

//#content_helper
// {
import "./number.clamp"
import * as SELF from "./.excmds_content.generated"
Messaging.addListener("excmd_content", Messaging.attributeCaller(SELF))
import * as DOM from "./dom"
import { executeWithoutCommandLine } from "./commandline_content"
import * as scrolling from "./scrolling"
// }

//#background_helper
// {
/** Message excmds_content.ts in the active tab of the currentWindow */
import { messageTab, messageActiveTab } from "./messaging"
import { flatten } from "./itertools"
import "./number.mod"
import { ModeName } from "./state"
import * as keydown from "./keydown_background"
import { activeTab, firefoxVersionAtLeast } from "./lib/webext"
import * as CommandLineBackground from "./commandline_background"
import * as rc from "./config_rc"
import * as excmd_parser from "./parsers/exmode"
import { mapstrToKeyseq } from "./keyseq"

//#background_helper
import * as Native from "./native_background"

/** @hidden */
export const cmd_params = new Map<string, Map<string, string>>()
// }

// }}}

// {{{ Native messenger stuff

/** @hidden **/
//#background
export async function getNativeVersion(): Promise<void> {
    Native.getNativeMessengerVersion()
}

/**
 * Fills the element matched by `selector` with content and falls back to the last used input if the element can't be found. You probably don't want this; it's used internally for [[editor]].
 *
 * That said, `bind gs fillinput null [Tridactyl](https://addons.mozilla.org/en-US/firefox/addon/tridactyl-vim/) is my favourite add-on` could probably come in handy.
 */
//#content
export async function fillinput(selector: string, ...content: string[]) {
    let inputToFill = document.querySelector(selector)
    if (!inputToFill) inputToFill = DOM.getLastUsedInput()
    if ("value" in inputToFill) {
        ;(inputToFill as HTMLInputElement).value = content.join(" ")
    } else {
        inputToFill.textContent = content.join(" ")
    }
}

/** @hidden */
//#content
export async function getinput() {
    // this should probably be subsumed by the focusinput code
    let input = DOM.getLastUsedInput()
    if ("value" in input) {
        return (input as HTMLInputElement).value
    } else {
        return input.textContent
    }
}

/** @hidden */
//#content
export async function getInputSelector() {
    return DOM.getSelector(DOM.getLastUsedInput())
}

/**
 * Opens your favourite editor (which is currently gVim) and fills the last used input with whatever you write into that file.
 * **Requires that the native messenger is installed, see [[native]] and [[installnative]]**.
 *
 * Uses the `editorcmd` config option, default = `auto` looks through a list defined in native_background.ts try find a sensible combination. If it's a bit slow, or chooses the wrong editor, or gives up completely, set editorcmd to something you want. The command must stay in the foreground until the editor exits.
 *
 * The editorcmd needs to accept a filename, stay in the foreground while it's edited, save the file and exit.
 *
 * You're probably better off using the default insert mode bind of `<C-i>` (Ctrl-i) to access this.
 */
//#background
export async function editor() {
    let tab = await activeTab()
    let selector = await Messaging.messageTab(tab.id, "excmd_content", "getInputSelector", [])
    let url = new URL(tab.url)
    if (!await Native.nativegate()) return
    const file = (await Native.temp(await getinput(), url.hostname)).content
    // We're using Messaging.messageTab instead of `fillinput()` because fillinput() will execute in the currently active tab, which might not be the tab the user spawned the editor in
    Messaging.messageTab(tab.id, "excmd_content", "fillinput", [selector, (await Native.editor(file)).content])
    // TODO: add annoying "This message was written with [Tridactyl](https://addons.mozilla.org/en-US/firefox/addon/tridactyl-vim/)"
    // to everything written using editor
}

//#background_helper
import * as css_util from "./css_util"

/**
 * Like [[guiset]] but quieter.
 */
//#background
export async function guiset_quiet(rule: string, option: string) {
    if (!rule || !option) throw new Error(":guiset requires two arguments. See `:help guiset` for more information.")
    // Could potentially fall back to sending minimal example to clipboard if native not installed

    // Check for native messenger and make sure we have a plausible profile directory
    if (!await Native.nativegate("0.1.1")) return
    let profile_dir = ""
    if (config.get("profiledir") === "auto" && ["linux", "openbsd", "mac"].includes((await browser.runtime.getPlatformInfo()).os)) {
        try {
            profile_dir = await Native.getProfileDir()
        } catch (e) {}
    } else {
        profile_dir = config.get("profiledir")
    }
    if (profile_dir == "") {
        fillcmdline("Please set your profile directory (found on about:support) via `set profiledir [profile directory]`")
        return
    }

    // Make backups
    await Native.mkdir(profile_dir + "/chrome", true)
    let cssstr = (await Native.read(profile_dir + "/chrome/userChrome.css")).content
    let cssstrOrig = (await Native.read(profile_dir + "/chrome/userChrome.orig.css")).content
    if (cssstrOrig === "") await Native.write(profile_dir + "/chrome/userChrome.orig.css", cssstr)
    await Native.write(profile_dir + "/chrome/userChrome.css.tri.bak", cssstr)

    // Modify and write new CSS
    if (cssstr === "") cssstr = `@namespace url("http://www.mozilla.org/keymaster/gatekeeper/there.is.only.xul");`
    let stylesheet = CSS.parse(cssstr)
    // Trim due to https://github.com/reworkcss/css/issues/114
    let stylesheetDone = CSS.stringify(css_util.changeCss(rule, option, stylesheet)).trim()
    return Native.write(profile_dir + "/chrome/userChrome.css", stylesheetDone)
}

/**
 * Change which parts of the Firefox user interface are shown. **NB: This feature is experimental and might break stuff.**
 *
 * Might mangle your userChrome. Requires native messenger, and you must restart Firefox each time to see any changes (this can be done using [[restart]]). <!-- (unless you enable addon debugging and refresh using the browser toolbox) -->
 *
 * View available rules and options [here](/static/docs/modules/_src_css_util_.html#potentialrules) and [here](/static/docs/modules/_src_css_util_.html#metarules).
 *
 * Example usage: `guiset gui none`, `guiset gui full`, `guiset tabs autohide`.
 *
 * Some of the available options:
 *
 * - gui
 *      - full
 *      - none
 *
 * - tabs
 *      - always
 *      - autohide
 *
 * - navbar
 *      - always
 *      - autohide
 *      - none
 *
 * - hoverlink (the little link that appears when you hover over a link)
 *      - none
 *      - left
 *      - right
 *      - top-left
 *      - top-right
 *
 * - titlebar
 *      - hide
 *      - show
 *
 * If you want to use guiset in your tridactylrc, you might want to use [[guiset_quiet]] instead.
 */
//#background
export async function guiset(rule: string, option: string) {
    await guiset_quiet(rule, option)
    fillcmdline_tmp("3000", "userChrome.css written. Please restart Firefox to see the changes.")
}

/** @hidden */
//#background
export function cssparse(...css: string[]) {
    console.log(CSS.parse(css.join(" ")))
}

/**
 * Like [[fixamo]] but quieter.
 */
//#background
export async function fixamo_quiet() {
    await Native.writePref("privacy.resistFingerprinting.block_mozAddonManager", true)
    await Native.writePref("extensions.webextensions.restrictedDomains", "")
}

/**
 *
 * Simply sets
 * ```js
 *  "privacy.resistFingerprinting.block_mozAddonManager":true
 *  "extensions.webextensions.restrictedDomains":""
 * ```
 * in about:config via user.js so that Tridactyl (and other extensions!) can be used on addons.mozilla.org and other sites.
 *
 * Requires `native` and a `restart`.
 */
//#background
export async function fixamo() {
    await fixamo_quiet()
    fillcmdline_tmp("3000", "Permissions added to user.js. Please restart Firefox to make them take affect.")
}

/**
 * Uses the native messenger to open URLs.
 *
 * **Be *seriously* careful with this: you can use it to open any URL you can open in the Firefox address bar.**
 *
 * You've been warned.
 */
//#background
export async function nativeopen(url: string, ...firefoxArgs: string[]) {
    if (await Native.nativegate()) {
        // First compute where the tab should be
        let pos = await config.getAsync("tabopenpos")
        let index = (await activeTab()).index + 1
        switch (pos) {
            case "last":
                index = 99999
                break
            case "related":
                // How do we simulate that?
                break
        }
        // Then make sure the tab is made active and moved to the right place
        // when it is opened in the current window
        let selecttab = tab => {
            browser.tabs.onCreated.removeListener(selecttab)
            tabSetActive(tab.id)
            browser.tabs.move(tab.id, { index })
        }
        browser.tabs.onCreated.addListener(selecttab)

        if ((await browser.runtime.getPlatformInfo()).os === "mac") {
            let osascriptArgs = ["-e 'on run argv'", "-e 'tell application \"Firefox\" to open location item 1 of argv'", "-e 'end run'"]
            await Native.run("osascript " + osascriptArgs.join(" ") + " " + url)
        } else {
            if (firefoxArgs.length === 0) firefoxArgs = ["--new-tab"]
            await Native.run(config.get("browser") + " " + firefoxArgs.join(" ") + " " + url)
        }
        setTimeout(() => browser.tabs.onCreated.removeListener(selecttab), 100)
    }
}

/**
 * Run command in /bin/sh (unless you're on Windows), and print the output in the command line. Non-zero exit codes and stderr are ignored, currently.
 *
 * Requires the native messenger, obviously.
 *
 * If you want to use a different shell, just prepend your command with whatever the invocation is and keep in mode that most shells require quotes around the command to be executed, e.g. `:exclaim xonsh -c "1+2"`.
 *
 * Aliased to `!` but the exclamation mark **must be followed with a space**.
 */
//#background
export async function exclaim(...str: string[]) {
    fillcmdline((await Native.run(str.join(" "))).content)
} // should consider how to give option to fillcmdline or not. We need flags.

/**
 * Like exclaim, but without any output to the command line.
 */
//#background
export async function exclaim_quiet(...str: string[]) {
    return (await Native.run(str.join(" "))).content
}

/**
 * Tells you if the native messenger is installed and its version.
 *
 */
//#background
export async function native() {
    const version = await Native.getNativeMessengerVersion(true)
    if (version !== undefined) fillcmdline("# Native messenger is correctly installed, version " + version)
    else fillcmdline("# Native messenger not found. Please run `:installnative` and follow the instructions.")
}

/**
 * Simply copies "curl -fsSl https://raw.githubusercontent.com/cmcaine/tridactyl/master/native/install.sh | bash" to the clipboard and tells the user to run it.
 */
//#background
export async function installnative() {
    if ((await browser.runtime.getPlatformInfo()).os === "win") {
        const installstr = await config.get("win_nativeinstallcmd")
        await yank(installstr)
        fillcmdline("# Installation command copied to clipboard. Please paste and run it from cmd.exe, PowerShell, or MinTTY to install the native messenger.")
    } else {
        const installstr = await config.get("nativeinstallcmd")
        await yank(installstr)
        fillcmdline("# Installation command copied to clipboard. Please paste and run it in your shell to install the native messenger.")
    }
}

/**
 * Runs an RC file from disk.
 *
 * If no argument given, it will try to open ~/.tridactylrc, ~/.config/tridactylrc or $XDG_CONFIG_HOME/tridactyl/tridactylrc in reverse order.
 *
 * The RC file is just a bunch of Tridactyl excmds (i.e, the stuff on this help page). Settings persist in local storage; add `sanitise tridactyllocal tridactylsync` to make it more Vim like. There's an [example file](https://raw.githubusercontent.com/cmcaine/tridactyl/master/.tridactylrc) if you want it.
 *
 * @param fileArr the file to open. Must be an absolute path, but can contain environment variables and things like ~.
 */
//#background
export async function source(...fileArr: string[]) {
    const file = fileArr.join(" ") || undefined
    if (await Native.nativegate("0.1.3")) if (!await rc.source(file)) logger.error("Could not find RC file")
}

/**
 * Same as [[source]] but suppresses all errors
 */
//#background
export async function source_quiet(...fileArr: string[]) {
    try {
        const file = fileArr.join(" ") || undefined
        if (await Native.nativegate("0.1.3", false)) rc.source(file)
    } catch (e) {
        logger.info("Automatic loading of RC file failed.")
    }
}

/**
 * Updates the native messenger if it is installed, using our GitHub repo. This is run every time Tridactyl is updated.
 *
 * If you want to disable this, or point it to your own native messenger, edit the `nativeinstallcmd` setting.
 */
//#background
export async function updatenative(interactive = true) {
    if (await Native.nativegate("0", interactive)) {
        if ((await browser.runtime.getPlatformInfo()).os === "mac") {
            if (interactive) logger.error("Updating the native messenger on OSX is broken. Please use `:installnative` instead.")
            return
        }
        if ((await browser.runtime.getPlatformInfo()).os === "win") {
            await Native.run(await config.get("win_nativeinstallcmd"))
        } else {
            await Native.run(await config.get("nativeinstallcmd"))
        }

        if (interactive) native()
    }
}

/**
 *  Restarts firefox with the same commandline arguments.
 *
 *  Warning: This can kill your tabs, especially if you :restart several times
 *  in a row
 */
//#background
export async function restart() {
    const profiledir = await Native.getProfileDir()
    const browsercmd = await config.get("browser")

    if ((await browser.runtime.getPlatformInfo()).os === "win") {
        let reply = await Native.winFirefoxRestart(profiledir, browsercmd)
        logger.info("[+] win_firefox_restart 'reply' = " + JSON.stringify(reply))
        if (Number(reply["code"]) === 0) {
            fillcmdline("#" + reply["content"])
            qall()
        } else {
            fillcmdline("#" + reply["error"])
        }
    } else {
        const firefox = (await Native.ffargs()).join(" ")
        // Wait for the lock to disappear, then wait a bit more, then start firefox
        Native.run(`while readlink ${profiledir}/lock ; do sleep 1 ; done ; sleep 1 ; ${firefox}`)
        qall()
    }
}

// }}}

/** @hidden */
function hasScheme(uri: string) {
    return uri.match(/^([\w-]+):/)
}

/** @hidden */
function searchURL(provider: string, query: string) {
    if (provider == "search") provider = config.get("searchengine")
    const searchurlprovider = config.get("searchurls", provider)
    if (searchurlprovider === undefined) {
        throw new TypeError(`Unknown provider: '${provider}'`)
    }

    return UrlUtil.interpolateSearchItem(new URL(searchurlprovider), query)
}

/** Take a string and find a way to interpret it as a URI or search query. */
/** @hidden */
export function forceURI(maybeURI: string): string {
    // Need undefined to be able to open about:newtab
    if (maybeURI == "") return undefined

    // If the uri looks like it might contain a schema and a domain, try url()
    // test for a non-whitespace, non-colon character after the colon to avoid
    // false positives like "error: can't reticulate spline" and "std::map".
    //
    // These heuristics mean that very unusual URIs will be coerced to
    // something else by this function.
    if (/^[a-zA-Z0-9+.-]+:[^\s:]/.test(maybeURI)) {
        try {
            return new URL(maybeURI).href
        } catch (e) {
            if (e.name !== "TypeError") throw e
        }
    }

    // Else if search keyword:
    try {
        const args = maybeURI.split(" ")
        return searchURL(args[0], args.slice(1).join(" ")).href
    } catch (e) {
        if (e.name !== "TypeError") throw e
    }

    // Else if it's a domain or something
    try {
        const url = new URL("http://" + maybeURI)
        // Ignore unlikely domains
        if (url.hostname.includes(".") || url.port || url.password) {
            return url.href
        }
    } catch (e) {
        if (e.name !== "TypeError") throw e
    }

    // Else search $searchengine
    return searchURL("search", maybeURI).href
}

/** @hidden */
//#background_helper
function tabSetActive(id: number) {
    return browser.tabs.update(id, { active: true })
}

// }}}

// {{{ INTERNAL/DEBUG

/**
 * Set the logging level for a given logging module.
 *
 * @param logModule     the logging module to set the level on
 * @param level         the level to log at: in increasing verbosity, one of
 *                      "never", "error", "warning", "info", "debug"
 */
//#background
export function loggingsetlevel(logModule: string, level: string) {
    const map = {
        never: Logging.LEVEL.NEVER,
        error: Logging.LEVEL.ERROR,
        warning: Logging.LEVEL.WARNING,
        info: Logging.LEVEL.INFO,
        debug: Logging.LEVEL.DEBUG,
    }

    let newLevel = map[level.toLowerCase()]

    if (newLevel !== undefined) {
        config.set("logging", logModule, newLevel)
    } else {
        throw "Bad log level!"
    }
}

// }}}

// {{{ PAGE CONTEXT

/** @hidden */
//#content_helper
let JUMPED: boolean

/** This is used as an ID for the current page in the jumplist.
    It has a potentially confusing behavior: if you visit site A, then site B, then visit site A again, the jumplist that was created for your first visit on A will be re-used for your second visit.
    An ideal solution would be to have a counter that is incremented every time a new page is visited within the tab and use that as the return value for getJumpPageId but this doesn't seem to be trivial to implement.
    @hidden
 */
//#content_helper
export function getJumpPageId() {
    return document.location.href
}

/** @hidden */
//#content_helper
export async function saveJumps(jumps) {
    browserBg.sessions.setTabValue(await activeTabId(), "jumps", jumps)
}

/** Returns a promise for an object containing the jumplist of all pages accessed in the current tab.
    The keys of the object currently are the page's URL, however this might change some day. Use [[getJumpPageId]] to access the jumplist of a specific page.
    @hidden
 */
//#content_helper
export async function curJumps() {
    let tabid = await activeTabId()
    let jumps = await browserBg.sessions.getTabValue(tabid, "jumps")
    if (!jumps) jumps = {}
    // This makes sure that `key` exists in `obj`, setting it to `def` if it doesn't
    let ensure = (obj, key, def) => {
        if (obj[key] === null || obj[key] === undefined) obj[key] = def
    }
    let page = getJumpPageId()
    ensure(jumps, page, {})
    let dummy = new UIEvent("scroll")
    ensure(jumps[page], "list", [{ x: dummy.pageX, y: dummy.pageY }])
    ensure(jumps[page], "cur", 0)
    saveJumps(jumps)
    return jumps
}

/** Calls [[jumpprev]](-n) */
//#content
export function jumpnext(n = 1) {
    jumpprev(-n)
}

/** Similar to Pentadactyl or vim's jump list.
 */
//#content
export function jumpprev(n = 1) {
    curJumps().then(alljumps => {
        let jumps = alljumps[getJumpPageId()]
        let current = jumps.cur - n
        if (current < 0) {
            jumps.cur = 0
            saveJumps(alljumps)
            return back(-current)
        } else if (current >= jumps.list.length) {
            jumps.cur = jumps.list.length - 1
            saveJumps(alljumps)
            return forward(current - jumps.list.length + 1)
        }
        jumps.cur = current
        let p = jumps.list[jumps.cur]
        saveJumps(alljumps)
        JUMPED = true
        window.scrollTo(p.x, p.y)
    })
}

/** Called on 'scroll' events.
    If you want to have a function that moves within the page but doesn't add a
    location to the jumplist, make sure to set JUMPED to true before moving
    around.
    The setTimeout call is required because sometimes a user wants to move
    somewhere by pressing 'j' multiple times and we don't want to add the
    in-between locations to the jump list
    @hidden
*/
//#content_helper
export function addJump(scrollEvent: UIEvent) {
    if (JUMPED) {
        JUMPED = false
        return
    }
    let pageX = scrollEvent.pageX
    let pageY = scrollEvent.pageY
    // Get config for current page
    curJumps().then(alljumps => {
        let jumps = alljumps[getJumpPageId()]
        // Prevent pending jump from being registered
        clearTimeout(jumps.timeoutid)
        // Schedule the registering of the current jump
        jumps.timeoutid = setTimeout(() => {
            let list = jumps.list
            // if the page hasn't moved, stop
            if (list[jumps.cur].x == pageX && list[jumps.cur].y == pageY) return
            // Store the new jump
            // Could removing all jumps from list[cur] to list[list.length] be
            // a better/more intuitive behavior?
            list.push({ x: pageX, y: pageY })
            jumps.cur = jumps.list.length - 1
            saveJumps(alljumps)
        }, config.get("jumpdelay"))
    })
}

//#content_helper
document.addEventListener("scroll", addJump)

// Try to restore the previous jump position every time a page is loaded
//#content_helper
document.addEventListener("load", () => curJumps().then(() => jumpprev(0)))

/** Blur (unfocus) the active element */
//#content
export function unfocus() {
    ;(document.activeElement as HTMLInputElement).blur()
    state.mode = "normal"
}

/** Scrolls the window or any scrollable child element by a pixels on the horizontal axis and b pixels on the vertical axis.
 */
//#content
export async function scrollpx(a: number, b: number) {
    if (!await scrolling.scroll(a, b, document.documentElement)) scrolling.recursiveScroll(a, b)
}

/** If two numbers are given, treat as x and y values to give to window.scrollTo
    If one number is given, scroll to that percentage along a chosen axis, defaulting to the y-axis

    Note that if `a` is 0 or 100 and if the document is not scrollable in the given direction, Tridactyl will attempt to scroll the first scrollable element until it reaches the very bottom of that element.
*/
//#content
export function scrollto(a: number, b: number | "x" | "y" = "y") {
    a = Number(a)
    let elem = window.document.scrollingElement || window.document.documentElement
    let percentage = a.clamp(0, 100)
    if (b === "y") {
        let top = elem.getClientRects()[0].top
        window.scrollTo(window.scrollX, percentage * elem.scrollHeight / 100)
        if (top == elem.getClientRects()[0].top && (percentage == 0 || percentage == 100)) {
            // scrollTo failed, if the user wants to go to the top/bottom of
            // the page try scrolling.recursiveScroll instead
            scrolling.recursiveScroll(window.scrollX, 1073741824 * (percentage == 0 ? -1 : 1), [document.documentElement])
        }
    } else if (b === "x") {
        let left = elem.getClientRects()[0].left
        window.scrollTo(percentage * elem.scrollWidth / 100, window.scrollY)
        if (left == elem.getClientRects()[0].left && (percentage == 0 || percentage == 100)) {
            scrolling.recursiveScroll(1073741824 * (percentage == 0 ? -1 : 1), window.scrollX, [document.documentElement])
        }
    } else {
        window.scrollTo(a, Number(b)) // a,b numbers
    }
}

/** @hidden */
//#content_helper
let lineHeight = null
/** Scrolls the document of its first scrollable child element by n lines.
 *
 *  The height of a line is defined by the site's CSS. If Tridactyl can't get it, it'll default to 22 pixels.
 */
//#content
export function scrollline(n = 1) {
    if (lineHeight === null) {
        let getLineHeight = elem => {
            // Get line height
            const cssHeight = window.getComputedStyle(elem).getPropertyValue("line-height")
            // Remove the "px" at the end
            return parseInt(cssHeight.substr(0, cssHeight.length - 2))
        }
        lineHeight = getLineHeight(document.documentElement)
        if (!lineHeight) lineHeight = getLineHeight(document.body)
        // Is there a better way to compute a fallback? Maybe fetch from about:preferences?
        if (!lineHeight) lineHeight = 22
    }
    scrolling.recursiveScroll(0, lineHeight * n)
}

/** Scrolls the document by n pages.
 *
 *  The height of a page is the current height of the window.
 */
//#content
export function scrollpage(n = 1) {
    scrollpx(0, window.innerHeight * n)
}

//#background_helper
import * as finding from "./finding_background"

/** Start find mode. Work in progress.
 *
 * @param direction - the direction to search in: 1 is forwards, -1 is backwards.
 *
 */
//#background
export function find(direction?: number) {
    if (direction === undefined) direction = 1
    finding.findPage(direction)
}

/** Highlight the next occurence of the previously searched for word.
 *
 * @param number - number of words to advance down the page (use 1 for next word, -1 for previous)
 *
 */
//#background
export function findnext(n: number) {
    finding.findPageNavigate(n)
}

/** @hidden */
//#content_helper
function history(n: number) {
    window.history.go(n)
}

/** Navigate forward one page in history. */
//#content
export function forward(n = 1) {
    history(n)
}

/** Navigate back one page in history. */
//#content
export function back(n = 1) {
    history(n * -1)
}

/** Reload the next n tabs, starting with activeTab, possibly bypassingCache */
//#background
export async function reload(n = 1, hard = false) {
    let tabstoreload = await getnexttabs(await activeTabId(), n)
    let reloadProperties = { bypassCache: hard }
    tabstoreload.map(n => browser.tabs.reload(n, reloadProperties))
}

/** Reloads all tabs, bypassing the cache if hard is set to true */
//#background
export async function reloadall(hard = false) {
    let tabs = await browser.tabs.query({ currentWindow: true })
    let reloadprops = { bypassCache: hard }
    tabs.map(tab => browser.tabs.reload(tab.id, reloadprops))
}

/** Reload the next n tabs, starting with activeTab. bypass cache for all */
//#background
export async function reloadhard(n = 1) {
    reload(n, true)
}

// I went through the whole list https://developer.mozilla.org/en-US/Firefox/The_about_protocol
// about:blank is even more special
/** @hidden */
export const ABOUT_WHITELIST = ["about:home", "about:license", "about:logo", "about:rights"]

/** Open a new page in the current tab.
 *
 *   @param urlarr
 *       - if first word looks like it has a schema, treat as a URI
 *       - else if the first word contains a dot, treat as a domain name
 *       - else if the first word is a key of [[SEARCH_URLS]], treat all following terms as search parameters for that provider
 *       - else treat as search parameters for google
 *
 *   Related settings:
 *      - "searchengine": "google" or any of [[SEARCH_URLS]]
 *      - "historyresults": the n-most-recent results to ask Firefox for before they are sorted by frequency. Reduce this number if you find your results are bad.
 *
 * Can only open about:* or file:* URLs if you have the native messenger installed, and on OSX you must set `browser` to something that will open Firefox from a terminal pass it commmand line options.
 *
 */
//#content
export async function open(...urlarr: string[]) {
    let url = urlarr.join(" ")

    // Setting window.location to about:blank results in a page we can't access, tabs.update works.
    if (url === "about:blank") {
        browserBg.tabs.update(await activeTabId(), { url })
    } else if (!ABOUT_WHITELIST.includes(url) && url.match(/^(about|file):.*/)) {
        // Open URLs that firefox won't let us by running `firefox <URL>` on the command line
        Messaging.message("commandline_background", "recvExStr", ["nativeopen " + url])
    } else if (url !== "") {
        window.location.href = forceURI(url)
    }
}

/**
 * Like [[open]] but doesn't make a new entry in history.
 */
//#content
export async function open_quiet(...urlarr: string[]) {
    let url = urlarr.join(" ")

    // Setting window.location to about:blank results in a page we can't access, tabs.update works.
    if (["about:blank"].includes(url)) {
        url = url || undefined
        browserBg.tabs.update(await activeTabId(), { url })
        // Open URLs that firefox won't let us by running `firefox <URL>` on the command line
    } else if (!ABOUT_WHITELIST.includes(url) && url.match(/^(about|file):.*/)) {
        Messaging.message("commandline_background", "recvExStr", ["nativeopen " + url])
    } else if (url !== "") {
        document.location.replace(forceURI(url))
    }
}

/**
 *  If the url of the current document matches one of your search engines, will convert it to a list of arguments that open/tabopen will understand. If the url doesn't match any search engine, returns the url without modifications.
 *
 *  For example, if you have searchurls.gi set to "https://www.google.com/search?q=%s&tbm=isch", using this function on a page you opened using "gi butterflies" will return "gi butterflies".
 *
 *  This is useful when combined with fillcmdline, for example like this: `bind O composite url2args | fillcmdline open`.
 *
 *  Note that this might break with search engines that redirect you to other pages/add GET parameters that do not exist in your searchurl.
 */
//#content
export async function url2args() {
    let url = document.location.href
    let searchurls = await config.getAsync("searchurls")
    let result = url

    for (let engine in searchurls) {
        let [beginning, end] = [...searchurls[engine].split("%s"), ""]
        if (url.startsWith(beginning) && url.endsWith(end)) {
            // Get the string matching %s
            let encodedArgs = url.substring(beginning.length)
            encodedArgs = encodedArgs.substring(0, encodedArgs.length - end.length)
            // Remove any get parameters that might have been added by the search engine
            // This works because if the user's query contains an "&", it will be encoded as %26
            let amperpos = encodedArgs.search("&")
            if (amperpos > 0) encodedArgs = encodedArgs.substring(0, amperpos)

            // Do transformations depending on the search engine
            if (beginning.search("duckduckgo") > 0) encodedArgs = encodedArgs.replace(/\+/g, " ")
            else if (beginning.search("wikipedia") > 0) encodedArgs = encodedArgs.replace(/_/g, " ")

            let args = engine + " " + decodeURIComponent(encodedArgs)
            if (args.length < result.length) result = args
        }
    }
    return result
}

/** @hidden */
//#content_helper
let sourceElement = undefined
/** @hidden */
//#content_helper
function removeSource() {
    if (sourceElement) {
        sourceElement.remove()
        sourceElement = undefined
    }
}
/** Display the (HTML) source of the current page.

    Behaviour can be changed by the 'viewsource' setting.

    If the 'viewsource' setting is set to 'default' rather than 'tridactyl',
    the url the source of which should be displayed can be given as argument.
    Otherwise, the source of the current document will be displayed.
*/
//#content
export function viewsource(url = "") {
    if (url === "") url = window.location.href
    if (config.get("viewsource") === "default") {
        window.location.href = "view-source:" + url
        return
    }
    if (!sourceElement) {
        sourceElement = executeWithoutCommandLine(() => {
            let pre = document.createElement("pre")
            pre.id = "TridactylViewsourceElement"
            pre.className = "cleanslate " + config.get("theme")
            pre.innerText = document.documentElement.innerHTML
            document.documentElement.appendChild(pre)
            window.addEventListener("popstate", removeSource)
            return pre
        })
    } else {
        sourceElement.parentNode.removeChild(sourceElement)
        sourceElement = undefined
        window.removeEventListener("popstate", removeSource)
    }
}

/**
 * Go to the homepages you have set with `set home [url1] [url2]`.
 *
 *  @param all
 *      - if "true", opens all homepages in new tabs
 *      - if "false" or not given, opens the last homepage in the current tab
 *
 */
//#background
export function home(all: "false" | "true" = "false") {
    let homepages = config.get("homepages")
    if (homepages.length > 0) {
        if (all === "false") open(homepages[homepages.length - 1])
        else {
            homepages.map(t => tabopen(t))
        }
    }
}

/** Show this page.

    `:help something` jumps to the entry for something. Something can be an excmd, an alias for an excmd or a binding.

    The "nmaps" list is a list of all the bindings for the command you're seeing and the "exaliases" list lists all its aliases.

    If there's a conflict (e.g. you have a "go" binding that does something and also a "go" excmd that does something else), the binding has higher priority.

    If the keyword you gave to `:help` is actually an alias for a composite command (see [[composite]]) , you will be taken to the help section for the first command of the pipeline. You will be able to see the whole pipeline by hovering your mouse over the alias in the "exaliases" list. Unfortunately there currently is now way to display these HTML tooltips from the keyboard.

    e.g. `:help bind`
*/
//#background
export async function help(excmd?: string) {
    const docpage = browser.extension.getURL("static/docs/modules/_src_excmds_.html")
    if (excmd === undefined) excmd = ""
    else {
        let bindings = await config.getAsync("nmaps")
        // If 'excmd' matches a binding, replace 'excmd' with the command that would be executed when pressing the key sequence referenced by 'excmd'
        if (excmd in bindings) {
            excmd = bindings[excmd].split(" ")
            excmd = ["composite", "fillcmdline"].includes(excmd[0]) ? excmd[1] : excmd[0]
        }

        let aliases = await config.getAsync("exaliases")
        // As long as excmd is an alias, try to resolve this alias to a real excmd
        let resolved = []
        while (aliases[excmd]) {
            resolved.push(excmd)
            excmd = aliases[excmd].split(" ")
            excmd = excmd[0] == "composite" ? excmd[1] : excmd[0]
            // Prevent infinite loops
            if (resolved.includes(excmd)) break
        }
    }
    if ((await activeTab()).url.startsWith(docpage)) {
        open(docpage + "#" + excmd)
    } else {
        tabopen(docpage + "#" + excmd)
    }
}

/** Start the tutorial
 * @param newtab - whether to start the tutorial in a newtab. Defaults to current tab.
 */
//#background
export async function tutor(newtab?: string) {
    const tutor = browser.extension.getURL("static/clippy/tutor.html")
    if (newtab) tabopen(tutor)
    else open(tutor)
}

/**
 * Display Tridactyl's contributors in order of commits in a user-friendly fashion
 */
//#background
export async function credits(excmd?: string) {
    const creditspage = browser.extension.getURL("static/authors.html")
    tabopen(creditspage)
}

/** @hidden */
// Find clickable next-page/previous-page links whose text matches the supplied pattern,
// and return the last such link.
//
// If no matching link is found, return undefined.
//
// We return the last link that matches because next/prev buttons tend to be at the end of the page
// whereas lots of blogs have "VIEW MORE" etc. plastered all over their pages.
//#content_helper
function findRelLink(pattern: RegExp): HTMLAnchorElement | null {
    // querySelectorAll returns a "non-live NodeList" which is just a shit array without working reverse() or find() calls, so convert it.
    const links = Array.from(<NodeListOf<HTMLAnchorElement>>document.querySelectorAll("a[href]"))

    // Find the last link that matches the test
    return links.reverse().find(link => pattern.test(link.innerText))

    // Note:
    // `innerText` gives better (i.e. less surprising) results than `textContent`
    // at the expense of being much slower, but that shouldn't be an issue here
    // as it's a one-off operation that's only performed when we're leaving a page
}

/** @hidden */
// Return the last element in the document matching the supplied selector,
// or null if there are no matches.
function selectLast(selector: string): HTMLElement | null {
    const nodes = <NodeListOf<HTMLElement>>document.querySelectorAll(selector)
    return nodes.length ? nodes[nodes.length - 1] : null
}

/** Find a likely next/previous link and follow it

    If a link or anchor element with rel=rel exists, use that, otherwise fall back to:

        1) find the last anchor on the page with innerText matching the appropriate `followpagepattern`.
        2) call [[urlincrement]] with 1 or -1

    If you want to support e.g. French:

    ```
    set followpagepatterns.next ^(next|newer|prochain)\b|»|>>
    set followpagepatterns.prev ^(prev(ious)?|older|précédent)\b|»|>>
    ```

    @param rel   the relation of the target page to the current page: "next" or "prev"
*/
//#content
export function followpage(rel: "next" | "prev" = "next") {
    const link = <HTMLLinkElement>selectLast(`link[rel~=${rel}][href]`)

    if (link) {
        window.location.href = link.href
        return
    }

    const anchor = <HTMLAnchorElement>selectLast(`a[rel~=${rel}][href]`) || findRelLink(new RegExp(config.get("followpagepatterns", rel), "i"))

    if (anchor) {
        DOM.mouseEvent(anchor, "click")
    } else {
        urlincrement(rel === "next" ? 1 : -1)
    }
}

/** Increment the current tab URL
 *
 * @param count   the increment step, can be positive or negative
 */
//#content
export function urlincrement(count = 1) {
    let newUrl = UrlUtil.incrementUrl(window.location.href, count)

    if (newUrl !== null) {
        // This might throw an error when using incrementurl on a moz-extension:// page if the page we're trying to access doesn't exist
        try {
            window.location.href = newUrl
        } catch (e) {
            logger.info(`urlincrement: Impossible to navigate to ${newUrl}`)
        }
    }
}

/** Go to the root domain of the current URL
 */
//#content
export function urlroot() {
    let rootUrl = UrlUtil.getUrlRoot(window.location)

    if (rootUrl !== null) {
        window.location.href = rootUrl.href
    }
}

/** Go to the parent URL of the current tab's URL
 */
//#content
export function urlparent(count = 1) {
    let parentUrl = UrlUtil.getUrlParent(window.location, count)

    if (parentUrl !== null) {
        window.location.href = parentUrl.href
    }
}

/**
 * Open a URL made by modifying the current URL
 *
 * There are several modes:
 *
 * * Text replace mode:   `urlmodify -t <old> <new>`
 *
 *   Replaces the first instance of the text `old` with `new`.
 *      * `http://example.com` -> (`-t exa peta`) -> `http://petample.com`
 *
 * * Regex replacment mode: `urlmodify -r <regexp> <new> [flags]`
 *
 *   Replaces the first match of the `regexp` with `new`. You can use
 *   flags `i` and `g` to match case-insensitively and to match
 *   all instances respectively
 *      * `http://example.com` -> (`-r [ea] X g`) -> `http://XxXmplX.com`
 *
 * * Query replace mode: `urlmodify -q <query> <new_val>`
 *
 *   Replace the value of a query with a new one:
 *      * `http://e.com?id=foo` -> (`-q id bar`) -> `http://e.com?id=bar
 *
 * * Query delete mode: `urlmodify -Q <query>`
 *
 *   Deletes the given query (and the value if any):
 *      * `http://e.com?id=foo&page=1` -> (`-Q id`) -> `http://e.com?page=1`
 *
 * * Graft mode: `urlmodify -g <graft_point> <new_path_tail>`
 *
 *   "Grafts" a new tail on the URL path, possibly removing some of the old
 *   tail. Graft point indicates where the old URL is truncated before adding
 *   the new path.
 *
 *   * `graft_point` >= 0 counts path levels, starting from the left
 *   (beginning). 0 will append from the "root", and no existing path will
 *   remain, 1 will keep one path level, and so on.
 *   * `graft_point` < 0 counts from the right (i.e. the end of the current
 *   path). -1 will append to the existing path, -2 will remove the last path
 *   level, and so on.
 *
 *   ```text
 *   http://website.com/this/is/the/path/component
 *   Graft point:       ^    ^  ^   ^    ^        ^
 *   From left:         0    1  2   3    4        5
 *   From right:       -6   -5 -4  -3   -2       -1
 *   ```
 *
 *   Examples:
 *
 *   * `http://e.com/issues/42` -> (`-g 0 foo`) -> `http://e.com/foo`
 *   * `http://e.com/issues/42` -> (`-g 1 foo`) -> `http://e.com/issues/foo`
 *   * `http://e.com/issues/42` -> (`-g -1 foo`) -> `http://e.com/issues/42/foo`
 *   * `http://e.com/issues/42` -> (`-g -2 foo`) -> `http://e.com/issues/foo`
 *
 * @param mode      The replace mode:
 *  * -t text replace
 *  * -r regexp replace
 *  * -q replace the value of the given query
 *  * -Q delete the given query
 *  * -g graft a new path onto URL or parent path of it
 * @param replacement the replacement arguments (depends on mode):
 *  * -t <old> <new>
 *  * -r <regexp> <new> [flags]
 *  * -q <query> <new_val>
 *  * -Q <query>
 *  * -g <graftPoint> <newPathTail>
 */
//#content
export function urlmodify(mode: "-t" | "-r" | "-q" | "-Q" | "-g", ...args: string[]) {
    let oldUrl = new URL(window.location.href)
    let newUrl = undefined

    switch (mode) {
        case "-t":
            if (args.length !== 2) {
                throw new Error("Text replacement needs 2 arguments:" + "<old> <new>")
            }

            newUrl = oldUrl.href.replace(args[0], args[1])
            break

        case "-r":
            if (args.length < 2 || args.length > 3) {
                throw new Error("RegExp replacement takes 2 or 3 arguments: " + "<regexp> <new> [flags]")
            }

            if (args[2] && args[2].search(/^[gi]+$/) === -1) {
                throw new Error("RegExp replacement flags can only include 'g', 'i'" + ", Got '" + args[2] + "'")
            }

            let regexp = new RegExp(args[0], args[2])
            newUrl = oldUrl.href.replace(regexp, args[1])
            break

        case "-q":
            if (args.length !== 2) {
                throw new Error("Query replacement needs 2 arguments:" + "<query> <new_val>")
            }

            newUrl = UrlUtil.replaceQueryValue(oldUrl, args[0], args[1])
            break
        case "-Q":
            if (args.length !== 1) {
                throw new Error("Query deletion needs 1 argument:" + "<query>")
            }

            newUrl = UrlUtil.deleteQuery(oldUrl, args[0])
            break

        case "-g":
            if (args.length !== 2) {
                throw new Error("URL path grafting needs 2 arguments:" + "<graft point> <new path tail>")
            }

            newUrl = UrlUtil.graftUrlPath(oldUrl, args[1], Number(args[0]))
            break
    }

    // TODO: once we have an arg parser, have a quiet flag that prevents the page from being added to history
    if (newUrl && newUrl !== oldUrl) {
        window.location.replace(newUrl)
    }
}

/** Returns the url of links that have a matching rel.

    Don't bind to this: it's an internal function.

    @hidden
 */
//#content
export function geturlsforlinks(reltype = "rel", rel: string) {
    let elems = document.querySelectorAll("link[" + reltype + "='" + rel + "']") as NodeListOf<HTMLLinkElement>
    if (elems) return Array.prototype.map.call(elems, x => x.href)
    return []
}

//#background
export async function zoom(level = 0, rel = "false") {
    level = level > 3 ? level / 100 : level
    if (rel == "true") level += await browser.tabs.getZoom()
    browser.tabs.setZoom(level)
}

/** Opens the current page in Firefox's reader mode.
 * You currently cannot use Tridactyl while in reader mode.
 */
//#background
export async function reader() {
    if (await firefoxVersionAtLeast(58)) {
        let aTab = await activeTab()
        if (aTab.isArticle) {
            browser.tabs.toggleReaderMode()
        } // else {
        //  // once a statusbar exists an error can be displayed there
        // }
    }
}

//@hidden
//#content_helper
// {
loadaucmds("DocStart")
window.addEventListener("pagehide", () => loadaucmds("DocEnd"))
window.addEventListener("DOMContentLoaded", () => loadaucmds("DocLoad"))
// }

/** @hidden */
//#content
export async function loadaucmds(cmdType: "DocStart" | "DocLoad" | "DocEnd" | "TabEnter" | "TabLeft") {
    let aucmds = await config.getAsync("autocmds", cmdType)
    const ausites = Object.keys(aucmds)
    const aukeyarr = ausites.filter(e => window.document.location.href.search(e) >= 0)
    for (let aukey of aukeyarr) {
        Messaging.message("commandline_background", "recvExStr", [aucmds[aukey]])
    }
}

/** The kinds of input elements that we want to be included in the "focusinput"
 * command (gi)
 * @hidden
 */
export const INPUTTAGS_selectors = `
input:not([disabled]):not([readonly]):-moz-any(
 :not([type]),
 [type='text'],
 [type='search'],
 [type='password'],
 [type='datetime'],
 [type='datetime-local'],
 [type='date'],
 [type='month'],
 [type='time'],
 [type='week'],
 [type='number'],
 [type='range'],
 [type='email'],
 [type='url'],
 [type='tel'],
 [type='color']
),
textarea:not([disabled]):not([readonly]),
object,
[role='application']
`

/** Password field selectors
 * @hidden
 */
const INPUTPASSWORD_selectors = `
input[type='password']
`

/** Focus the last used input on the page
 *
 * @param nth   focus the nth input on the page, or "special" inputs:
 *                  "-l": last focussed input
 *                  "-n": input after last focussed one
 *                  "-N": input before last focussed one
 *                  "-p": first password field
 *                  "-b": biggest input field
 */
//#content
export function focusinput(nth: number | string) {
    let inputToFocus: HTMLElement = null

    // set to false to avoid falling back on the first available input
    // if a special finder fails
    let fallbackToNumeric = true

    // nth = "-l" -> use the last used input for this page
    if (nth === "-l") {
        // try to recover the last used input stored as a
        // DOM node, which should be exactly the one used before (or null)
        if (DOM.getLastUsedInput()) {
            inputToFocus = DOM.getLastUsedInput()
        } else {
            // Pick the first input in the DOM.
            inputToFocus = DOM.getElemsBySelector(INPUTTAGS_selectors, [DOM.isSubstantial])[0] as HTMLElement

            // We could try to save the last used element on page exit, but
            // that seems like a lot of faff for little gain.
        }
    } else if (nth === "-n" || nth === "-N") {
        // attempt to find next/previous input
        let inputs = DOM.getElemsBySelector(INPUTTAGS_selectors, [DOM.isSubstantial]) as HTMLElement[]
        if (inputs.length) {
            let index = inputs.indexOf(DOM.getLastUsedInput())
            if (DOM.getLastUsedInput()) {
                if (nth === "-n") {
                    index++
                } else {
                    index--
                }
                index = index.mod(inputs.length)
            } else {
                index = 0
            }
            inputToFocus = inputs[index]
        }
    } else if (nth === "-p") {
        // attempt to find a password input
        fallbackToNumeric = false

        let inputs = DOM.getElemsBySelector(INPUTPASSWORD_selectors, [DOM.isSubstantial])

        if (inputs.length) {
            inputToFocus = <HTMLElement>inputs[0]
        }
    } else if (nth === "-b") {
        let inputs = DOM.getElemsBySelector(INPUTTAGS_selectors, [DOM.isSubstantial]) as HTMLElement[]

        inputToFocus = inputs.sort(DOM.compareElementArea).slice(-1)[0]
    }

    // either a number (not special) or we failed to find a special input when
    // asked and falling back is acceptable
    if ((!inputToFocus || !document.contains(inputToFocus)) && fallbackToNumeric) {
        let index = isNaN(<number>nth) ? 0 : <number>nth
        inputToFocus = DOM.getNthElement(INPUTTAGS_selectors, index, [DOM.isSubstantial])
    }

    if (inputToFocus) {
        DOM.focus(inputToFocus)
        if (config.get("gimode") === "nextinput" && state.mode !== "input") {
            state.mode = "input"
        }
    }
}

/**
 * Focus the tab which contains the last focussed input element. If you're lucky, it will focus the right input, too.
 *
 * Currently just goes to the last focussed input; being able to jump forwards and backwards is planned.
 */
//#background
export async function changelistjump(n?: number) {
    let tail = state.prevInputs[state.prevInputs.length - 1]
    let jumppos = tail.jumppos ? tail.jumppos : state.prevInputs.length - 1
    const input = state.prevInputs[jumppos]
    await browser.tabs.update(input.tab, { active: true })
    const id = input.inputId
    // Not all elements have an ID, so this will do for now.
    if (id) focusbyid(input.inputId)
    else focusinput("-l")

    // Really want to bin the input we just focussed ^ and edit the real last input to tell us where to jump to next.
    // It doesn't work in practice as the focus events get added after we try to delete them.
    // Even editing focusbyid/focusinput doesn't work to try to delete their own history doesn't work.
    // I'm bored of working on it for now, though.
    // Probable solution: add an event listener to state.prevInputs changing, delete the focussed element, then delete event listener.
    //
    // let arr = state.prevInputs
    // arr.splice(-2,2)

    // tail.jumppos = jumppos - 1
    // arr = arr.concat(tail)
    // state.prevInputs = arr
}

/** @hidden */
//#content
export function focusbyid(id: string) {
    document.getElementById(id).focus()
}

// }}}

// {{{ TABS

/** Switch to the tab by index (position on tab bar), wrapping round.

    @param index
        1-based index of the tab to target. Wraps such that 0 = last tab, -1 =
        penultimate tab, etc.

        if undefined, return activeTabId()
*/
/** @hidden */
//#background_helper
async function tabIndexSetActive(index: number | string) {
    return tabSetActive(await idFromIndex(index))
}

/** Switch to the next tab, wrapping round.

    If increment is specified, move that many tabs forwards.
 */
//#background
export async function tabnext(increment = 1) {
    tabIndexSetActive((await activeTab()).index + increment + 1)
}

/** Switch to the next tab, wrapping round.

    If an index is specified, go to the tab with that number (this mimics the
    behaviour of `{count}gt` in vim, except that this command will accept a
    count that is out of bounds (and will mod it so that it is within bounds as
    per [[tabmove]], etc)).
 */
//#background
export async function tabnext_gt(index?: number) {
    if (index === undefined) {
        tabnext()
    } else {
        tabIndexSetActive(index)
    }
}

/** Switch to the previous tab, wrapping round.

    If increment is specified, move that many tabs backwards.
 */
//#background
export async function tabprev(increment = 1) {
    return tabIndexSetActive((await activeTab()).index - increment + 1)
}

/** Switch to the first tab. */
//#background
export async function tabfirst() {
    tabIndexSetActive(1)
}

/** Switch to the last tab. */
//#background
export async function tablast() {
    tabIndexSetActive(0)
}

/** Like [[open]], but in a new tab. If no address is given, it will open the newtab page, which can be set with `set newtab [url]`

    Use the `-c` flag followed by a container name to open a tab in said container. Tridactyl will try to fuzzy match a name if an exact match is not found.
    Use the `-b` flag to open the tab in the background.
    These two can be combined in any order, but need to be placed as the first arguments.

    Unlike Firefox's Ctrl-t shortcut, this opens tabs immediately after the
    currently active tab rather than at the end of the tab list because that is
    the authors' preference.

    If you would rather the Firefox behaviour `set tabopenpos last`. This
    preference also affects the clipboard, quickmarks, home, help, etc.

    If you would rather the URL be opened as if you'd middle clicked it, `set
    tabopenpos related`.

    Hinting is controlled by `relatedopenpos`

*/
//#background
export async function tabopen(...addressarr: string[]) {
    let active
    let container

    // Lets us pass both -b and -c in no particular order as long as they are up front.
    async function argParse(args): Promise<string[]> {
        if (args[0] === "-b") {
            active = false
            args.shift()
            argParse(args)
        } else if (args[0] === "-c") {
            // Ignore the -c flag if incognito as containers are disabled.
            let win = await browser.windows.getCurrent()
            if (!win["incognito"]) container = await Container.fuzzyMatch(args[1])
            else logger.error("[tabopen] can't open a container in a private browsing window.")

            args.shift()
            args.shift()
            argParse(args)
        }
        return args
    }

    let url: string
    let address = (await argParse(addressarr)).join(" ")

    if (!ABOUT_WHITELIST.includes(address) && address.match(/^(about|file):.*/)) {
        if ((await browser.runtime.getPlatformInfo()).os === "mac" && (await browser.windows.getCurrent()).incognito) {
            fillcmdline_notrail("# nativeopen isn't supported in private mode on OSX. Consider installing Linux or Windows :).")
            return
        } else {
            nativeopen(address)
            return
        }
    } else if (address != "") url = forceURI(address)
    else url = forceURI(config.get("newtab"))

    activeTabContainerId().then(containerId => {
        // Ensure -c has priority.
        if (container) openInNewTab(url, { active: active, cookieStoreId: container })
        else if (containerId && config.get("tabopencontaineraware") === "true") openInNewTab(url, { active: active, cookieStoreId: containerId })
        else openInNewTab(url, { active })
    })
}

/** Resolve a tab index to the tab id of the corresponding tab in this window.

    @param index
        1-based index of the tab to target. Wraps such that 0 = last tab, -1 =
        penultimate tab, etc.

        also supports # for previous tab, % for current tab.

        if undefined, return activeTabId()

    @hidden
*/
//#background_helper
async function idFromIndex(index?: number | "%" | "#" | string): Promise<number> {
    if (index === "#") {
        // Support magic previous/current tab syntax everywhere
        return (await getSortedWinTabs())[1].id
    } else if (index !== undefined && index !== "%") {
        // Wrap
        index = Number(index)
        index = (index - 1).mod((await browser.tabs.query({ currentWindow: true })).length) + 1

        // Return id of tab with that index.
        return (await browser.tabs.query({
            currentWindow: true,
            index: index - 1,
        }))[0].id
    } else {
        return await activeTabId()
    }
}

/** Close all other tabs in this window */
//#background
export async function tabonly() {
    const tabs = await browser.tabs.query({
        pinned: false,
        active: false,
        currentWindow: true,
    })
    const tabsIds = tabs.map(tab => tab.id)
    browser.tabs.remove(tabsIds)
}

/** Duplicate a tab.

    @param index
        The 1-based index of the tab to target. index < 1 wraps. If omitted, this tab.
*/
//#background
export async function tabduplicate(index?: number) {
    browser.tabs.duplicate(await idFromIndex(index))
}

/** Detach a tab, opening it in a new window.

    @param index
        The 1-based index of the tab to target. index < 1 wraps. If omitted, this tab.
*/
//#background
export async function tabdetach(index?: number) {
    browser.windows.create({ tabId: await idFromIndex(index) })
}

/** Get list of tabs sorted by most recent use

    @hidden
*/
//#background_helper
async function getSortedWinTabs(): Promise<browser.tabs.Tab[]> {
    const tabs = await browser.tabs.query({ currentWindow: true })
    tabs.sort((a, b) => (a.lastAccessed < b.lastAccessed ? 1 : -1))
    return tabs
}

/** Toggle fullscreen state

*/
//#background
export async function fullscreen() {
    // Could easily extend this to fullscreen / minimise any window but seems like that would be a tiny use-case.
    const currwin = await browser.windows.getCurrent()
    const wid = currwin.id
    // This might have odd behaviour on non-tiling window managers, but no-one uses those, right?
    const state = currwin.state == "fullscreen" ? "normal" : "fullscreen"
    browser.windows.update(wid, { state })
}

/** Close a tab.

    Known bug: autocompletion will make it impossible to close more than one tab at once if the list of numbers looks enough like an open tab's title or URL.

    @param indexes
        The 1-based indexes of the tabs to target. indexes < 1 wrap. If omitted, this tab.
*/
//#background
export async function tabclose(...indexes: string[]) {
    if (indexes.length > 0) {
        let ids: number[]
        ids = await Promise.all(indexes.map(index => idFromIndex(index)))
        browser.tabs.remove(ids)
    } else {
        // Close current tab
        browser.tabs.remove(await activeTabId())
    }
}

/** Close all tabs to the right of the current one
 *
 */
//#background
export async function tabclosealltoright() {
    const tabs = await browser.tabs.query({
        pinned: false,
        currentWindow: true,
    })

    const atab = await activeTab()
    let ids = tabs.filter(tab => tab.index > atab.index).map(tab => tab.id)
    browser.tabs.remove(ids)
}

/** Close all tabs to the left of the current one
 *
 */
//#background
export async function tabclosealltoleft() {
    const tabs = await browser.tabs.query({
        pinned: false,
        currentWindow: true,
    })

    const atab = await activeTab()
    let ids = tabs.filter(tab => tab.index < atab.index).map(tab => tab.id)
    browser.tabs.remove(ids)
}

/** restore most recently closed tab in this window unless the most recently closed item was a window */
//#background
export async function undo() {
    const current_win_id: number = (await browser.windows.getCurrent()).id
    const sessions = await browser.sessions.getRecentlyClosed()

    // The first session object that's a window or a tab from this window. Or undefined if sessions is empty.
    let closed = sessions.find(s => {
        return "window" in s || (s.tab && s.tab.windowId == current_win_id)
    })
    if (closed) {
        if (closed.tab) {
            browser.sessions.restore(closed.tab.sessionId)
        } else if (closed.window) {
            browser.sessions.restore(closed.window.sessionId)
        }
    }
}

/** Move the current tab to be just in front of the index specified.

    Known bug: This supports relative movement with `tabmove +pos` and `tabmove -pos`, but autocomplete doesn't know that yet and will override positive and negative indexes.

    Put a space in front of tabmove if you want to disable completion and have the relative indexes at the command line.

    Binds are unaffected.

    @param index
        New index for the current tab.

        1,start,^ are aliases for the first index. 0,end,$ are aliases for the last index.
*/
//#background
export async function tabmove(index = "0") {
    const aTab = await activeTab()
    const maxindex = (await browser.tabs.query({ currentWindow: true })).length - 1
    let newindex: number

    if (index.startsWith("+")) {
        newindex = Number(index) + aTab.index
        if (newindex > maxindex) {
            newindex -= maxindex + 1
        }
    } else if (index.startsWith("-")) {
        newindex = Number(index) + aTab.index
        if (newindex < 0) {
            newindex += maxindex + 1
        }
    } else if (["end", "$"].includes(index)) {
        newindex = maxindex
    } else if (["start", "^"].includes(index)) {
        newindex = 0
    } else newindex = Number(index) - 1
    browser.tabs.move(aTab.id, { index: newindex })
}

/** Pin the current tab */
//#background
export async function pin() {
    let aTab = await activeTab()
    browser.tabs.update(aTab.id, { pinned: !aTab.pinned })
}

/**  Mute current tab or all tabs.

 Passing "all" to the excmd will operate on  the mute state of all tabs.
 Passing "unmute" to the excmd will unmute.
 Passing "toggle" to the excmd will toggle the state of `browser.tabs.tab.MutedInfo`
 @param string[] muteArgs 
 */
//#background
export async function mute(...muteArgs: string[]): Promise<void> {
    let mute = true
    let toggle = false
    let all = false

    let argParse = (args: string[]) => {
        if (args == null) {
            return
        }
        if (args[0] === "all") {
            all = true
            args.shift()
            argParse(args)
        }
        if (args[0] === "unmute") {
            mute = false
            args.shift()
            argParse(args)
        }
        if (args[0] === "toggle") {
            toggle = true
            args.shift()
            argParse(args)
        }
    }

    argParse(muteArgs)

    let updateObj = { muted: false }
    if (mute) {
        updateObj.muted = true
    }
    if (all) {
        let tabs = await browser.tabs.query({ currentWindow: true })
        for (let tab of tabs) {
            if (toggle) {
                updateObj.muted = !tab.mutedInfo.muted
            }
            browser.tabs.update(tab.id, updateObj)
        }
    } else {
        let tab = await activeTab()
        if (toggle) {
            updateObj.muted = !tab.mutedInfo.muted
        }
        browser.tabs.update(tab.id, updateObj)
    }
}
// }}}

// {{{ WINDOWS

/** Like [[tabopen]], but in a new window */
//#background
export async function winopen(...args: string[]) {
    let address: string
    const createData = {}
    let firefoxArgs = "--new-window"
    if (args[0] === "-private") {
        createData["incognito"] = true
        address = args.slice(1, args.length).join(" ")
        firefoxArgs = "--private-window"
    } else address = args.join(" ")
    createData["url"] = address != "" ? forceURI(address) : forceURI(config.get("newtab"))
    if (!ABOUT_WHITELIST.includes(address) && address.match(/^(about|file):.*/)) {
        if ((await browser.runtime.getPlatformInfo()).os === "mac") {
            fillcmdline_notrail("# nativeopen isn't supported for winopen on OSX. Consider installing Linux or Windows :).")
            return
        } else {
            nativeopen(address, firefoxArgs)
            return
        }
    }
    browser.windows.create(createData)
}

//#background
export async function winclose() {
    browser.windows.remove((await browser.windows.getCurrent()).id)
}

/** Close all windows */
// It's unclear if this will leave a session that can be restored.
// We might have to do it ourselves.
//#background
export async function qall() {
    let windows = await browser.windows.getAll()
    windows.map(window => browser.windows.remove(window.id))
}

// }}}

// {{{ CONTAINERS

/** Closes all tabs open in the same container across all windows.
  @param name The container name.
 */
//#background
export async function containerclose(name: string) {
    let containerId = await Container.getId(name)
    browser.tabs.query({ cookieStoreId: containerId }).then(tabs => {
        browser.tabs.remove(
            tabs.map(tab => {
                return tab.id
            }),
        )
    })
}
/** Creates a new container. Note that container names must be unique and that the checks are case-insensitive.

    Further reading https://developer.mozilla.org/en-US/Add-ons/WebExtensions/API/contextualIdentities/ContextualIdentity

    Example usage:
        - `:containercreate tridactyl green dollar`

    @param name The container name. Must be unique.
    @param color The container color. Valid colors are: "blue", "turquoise", "green", "yellow", "orange", "red", "pink", "purple". If no color is chosen a random one will be selected from the list of valid colors.
    @param icon The container icon. Valid icons are: "fingerprint", "briefcase", "dollar", "cart", "circle", "gift", "vacation", "food", "fruit", "pet", "tree", "chill". If no icon is chosen, it defaults to "fingerprint".
 */
//#background
export async function containercreate(name: string, color?: string, icon?: string) {
    await Container.create(name, color, icon)
}

/** Delete a container. Closes all tabs associated with that container beforehand. Note: container names are case-insensitive.
  @param name The container name.
 */
//#background
export async function containerdelete(name: string) {
    await containerclose(name)
    await Container.remove(name)
}

/** Update a container's information. Note that none of the parameters are optional and that container names are case-insensitive.

  Example usage:

  - Changing the container name: `:containerupdate banking blockchain green dollar`

  - Changing the container icon: `:containerupdate banking banking green briefcase`

  - Changing the container color: `:containerupdate banking banking purple dollar`

  @param name The container name.
  @param uname The new container name. Must be unique.
  @param ucolor The new container color. Valid colors are: "blue", "turquoise", "green", "yellow", "orange", "red", "pink", "purple". If no color is chosen a random one will be selected from the list of valid colors.
  @param uicon The new container icon. Valid icons are: "fingerprint", "briefcase", "dollar", "cart", "circle", "gift", "vacation", "food", "fruit", "pet", "tree", "chill".
 */
//#background
export async function containerupdate(name: string, uname: string, ucolor: string, uicon: string) {
    logger.debug("containerupdate parameters: " + name + ", " + uname + ", " + ucolor + ", " + uicon)
    try {
        let containerId = await Container.fuzzyMatch(name)
        let containerObj = Container.fromString(uname, ucolor, uicon)
        await Container.update(containerId, containerObj)
    } catch (e) {
        throw e
    }
}

/** Shows a list of the current containers in Firefox's native JSON viewer in the current tab.

 NB: Tridactyl cannot run on this page!

 */
//#content
export async function viewcontainers() {
    // # and white space don't agree with FF's JSON viewer.
    // Probably other symbols too.
    let containers = await browserBg.contextualIdentities.query({}) // Can't access src/lib/containers.ts from a content script.
    window.location.href =
        "data:application/json," +
        JSON.stringify(containers)
            .replace(/#/g, "%23")
            .replace(/ /g, "%20")
}

// }}}
//
// {{{ MISC

/** Deprecated
 * @hidden
 */
//#background
export function suppress(preventDefault?: boolean, stopPropagation?: boolean) {
    mode("ignore")
}

//#background
export function version() {
    fillcmdline_notrail("REPLACE_ME_WITH_THE_VERSION_USING_SED")
}

/** Example:
        - `mode ignore` to ignore all keys.
*/
//#background
export function mode(mode: ModeName) {
    // TODO: event emition on mode change.
    if (mode === "hint") {
        hint()
    } else if (mode === "find") {
        find()
    } else {
        state.mode = mode
    }
}

/** @hidden */
//#background_helper
async function getnexttabs(tabid: number, n?: number) {
    const curIndex: number = (await browser.tabs.get(tabid)).index
    const tabs: browser.tabs.Tab[] = await browser.tabs.query({
        currentWindow: true,
    })
    const indexFilter = ((tab: browser.tabs.Tab) => {
        return curIndex <= tab.index && (n ? tab.index < curIndex + Number(n) : true)
    }).bind(n)
    return tabs.filter(indexFilter).map((tab: browser.tabs.Tab) => {
        return tab.id
    })
}

// Moderately slow; should load in results as they arrive, perhaps
// Todo: allow jumping to buffers once they are found
// Consider adding to buffers with incremental search
//      maybe only if no other results in URL etc?
// Find out how to return context of each result
//#background
/* export async function findintabs(query: string) { */
/*     const tabs = await browser.tabs.query({currentWindow: true}) */
/*     console.log(query) */
/*     const findintab = async tab => */
/*         await browser.find.find(query, {tabId: tab.id}) */
/*     let results = [] */
/*     for (let tab of tabs) { */
/*         let result = await findintab(tab) */
/*         if (result.count > 0) { */
/*             results.push({tab, result}) */
/*         } */
/*     } */
/*     results.sort(r => r.result.count) */
/*     console.log(results) */
/*     return results */
/* } */

// }}}

// {{{ CMDLINE

//#background_helper
import * as controller from "./controller"

/** Repeats a `cmd` `n` times.
    Falls back to the last executed command if `cmd` doesn't exist.
    Executes the command once if `n` isn't defined either.
*/
//#background
export function repeat(n = 1, ...exstr: string[]) {
    let cmd = controller.last_ex_str
    if (exstr.length > 0) cmd = exstr.join(" ")
    logger.debug("repeating " + cmd + " " + n + " times")
    for (let i = 0; i < n; i++) controller.acceptExCmd(cmd)
}

/**
 * Split `cmds` on pipes (|) and treat each as its own command. Return values are passed as the last argument of the next ex command, e.g,
 *
 * `composite echo yes | fillcmdline` becomes `fillcmdline yes`. A more complicated example is the ex alias, `command current_url composite get_current_url | fillcmdline_notrail `, which is used in, e.g. `bind T current_url tabopen`.
 *
 * Workaround: this should clearly be in the parser, but we haven't come up with a good way to deal with |s in URLs, search terms, etc. yet.
 *
 * `cmds` are also split with semicolons (;) and don't pass things along to each other.
 *
 * The behaviour of combining ; and | in the same composite command is left as an exercise for the reader.
 */
//#background
export async function composite(...cmds: string[]) {
    try {
        return cmds
            .join(" ")
            .split(";")
            .reduce(
                async (_, cmd) => {
                    await _
                    let cmds = cmd.split("|")
                    let [fn, args] = excmd_parser.parser(cmds[0])
                    return cmds.slice(1).reduce(async (pipedValue, cmd) => {
                        let [fn, args] = excmd_parser.parser(cmd)
                        return fn.call({}, ...args, await pipedValue)
                    }, fn.call({}, ...args))
                },
                null as any,
            )
    } catch (e) {
        logger.error(e)
    }
}

/** Sleep time_ms milliseconds.
 *  This is probably only useful for composite commands that need to wait until the previous asynchronous command has finished running.
 */
//#background
export async function sleep(time_ms: number) {
    await new Promise(resolve => setTimeout(resolve, time_ms))
}

/** @hidden */
//#background
function showcmdline(focus = true) {
    CommandLineBackground.show(focus)
}

/** @hidden */
//#background
export function hidecmdline() {
    CommandLineBackground.hide()
}

/** Set the current value of the commandline to string *with* a trailing space */
//#background
export function fillcmdline(...strarr: string[]) {
    let str = strarr.join(" ")
    showcmdline()
    messageActiveTab("commandline_frame", "fillcmdline", [str])
}

/** Set the current value of the commandline to string *without* a trailing space */
//#background
export function fillcmdline_notrail(...strarr: string[]) {
    let str = strarr.join(" ")
    let trailspace = false
    showcmdline()
    messageActiveTab("commandline_frame", "fillcmdline", [str, trailspace])
}

/** Show and fill the command line without focusing it */
//#background
export function fillcmdline_nofocus(...strarr: string[]) {
    showcmdline(false)
    return messageActiveTab("commandline_frame", "fillcmdline", [strarr.join(" "), false, false])
}

/** Shows str in the command line for ms milliseconds. Recommended duration: 3000ms. */
//#background
export async function fillcmdline_tmp(ms: string, ...strarr: string[]) {
    let milliseconds = parseInt(ms)
    let str = strarr.join(" ")
    let tabId = await activeTabId()
    showcmdline(false)
    messageTab(tabId, "commandline_frame", "fillcmdline", [strarr.join(" "), false, false])
    return new Promise(resolve =>
        setTimeout(async () => {
            if ((await messageTab(tabId, "commandline_frame", "getContent", [])) == str) {
                CommandLineBackground.hide(tabId)
                await messageTab(tabId, "commandline_frame", "clear", [true])
            }
            resolve()
        }, milliseconds),
    )
}

/**
 * Returns the current URL. For use with [[composite]].
 */
//#background
export async function get_current_url() {
    return (await activeTab()).url
}

/**
 * Copy content to clipboard without feedback. Use `clipboard yank` for interactive use.
 */
//#background
export async function yank(...content: string[]) {
    await setclip(content.join(" "))
}

/**
 * Copies a string to the clipboard/selection buffer depending on the user's preferences
 *
 * @hidden
 */
//#background_helper
async function setclip(str) {
    // Functions to avoid retyping everything everywhere
    let s = () => Native.clipboard("set", str)
    let c = async () => {
        await messageActiveTab("commandline_content", "focus")
        await messageActiveTab("commandline_frame", "setClipboard", [str])
    }

    let promises = []
    switch (await config.getAsync("yankto")) {
        case "selection":
            promises = [s()]
            break
        case "clipboard":
            promises = [c()]
            break
        case "both":
            promises = [s(), c()]
            break
    }
    return await Promise.all(promises)
}

/**
 * Fetches the content of the clipboard/selection buffer depending on user's preferences
 *
 * @hidden
 */
//#background_helper
async function getclip() {
    if ((await config.getAsync("putfrom")) == "clipboard") {
        return messageActiveTab("commandline_frame", "getClipboard")
    } else {
        return Native.clipboard("get", "")
    }
}

/** Use the system clipboard.

    If `excmd == "open"`, call [[open]] with the contents of the clipboard. Similarly for [[tabopen]].

    If `excmd == "yank"`, copy the current URL, or if given, the value of toYank, into the system clipboard.

    If `excmd == "yankcanon"`, copy the canonical URL of the current page if it exists, otherwise copy the current URL.

    If `excmd == "yankshort"`, copy the shortlink version of the current URL, and fall back to the canonical then actual URL. Known to work on https://yankshort.neocities.org/.

    If `excmd == "yanktitle"`, copy the title of the open page.

    If `excmd == "yankmd"`, copy the title and url of the open page formatted in Markdown for easy use on sites such as reddit.

    If you're on Linux and the native messenger is installed, Tridactyl will call an external binary (either xclip or xsel) to read or write to your X selection buffer. If you want another program to be used, set "externalclipboardcmd" to its name and make sure it has the same interface as xsel/xclip ("-i"/"-o" and reading from stdin).

    When doing a read operation (i.e. open or tabopen), if "putfrom" is set to "selection", the X selection buffer will be read instead of the clipboard. Set "putfrom" to "clipboard" to use the clipboard.

    When doing a write operation, if "yankto" is set to "selection", only the X selection buffer will be written to. If "yankto" is set to "both", both the X selection and the clipboard will be written to. If "yankto" is set to "clipboard", only the clipboard will be written to.

*/
//#background
export async function clipboard(excmd: "open" | "yank" | "yankshort" | "yankcanon" | "yanktitle" | "yankmd" | "tabopen" = "open", ...toYank: string[]) {
    let content = toYank.join(" ")
    let url = ""
    let urls = []
    try {
        switch (excmd) {
            case "yankshort":
                urls = await geturlsforlinks("rel", "shortlink")
                if (urls.length == 0) {
                    urls = await geturlsforlinks("rev", "canonical")
                }
                if (urls.length > 0) {
                    await yank(urls[0])
                    fillcmdline_tmp("3000", "# " + urls[0] + " copied to clipboard.")
                    break
                }
            // Trying yankcanon if yankshort failed...
            case "yankcanon":
                urls = await geturlsforlinks("rel", "canonical")
                if (urls.length > 0) {
                    await yank(urls[0])
                    fillcmdline_tmp("3000", "# " + urls[0] + " copied to clipboard.")
                    break
                }
            // Trying yank if yankcanon failed...
            case "yank":
                content = content == "" ? (await activeTab()).url : content
                await yank(content)
                fillcmdline_tmp("3000", "# " + content + " copied to clipboard.")
                break
            case "yanktitle":
                content = (await activeTab()).title
                await yank(content)
                fillcmdline_tmp("3000", "# " + content + " copied to clipboard.")
                break
            case "yankmd":
                content = "[" + (await activeTab()).title + "](" + (await activeTab()).url + ")"
                await yank(content)
                fillcmdline_tmp("3000", "# " + content + " copied to clipboard.")
                break
            case "open":
                url = await getclip()
                url && open(url)
                break
            case "tabopen":
                url = await getclip()
                url && tabopen(url)
                break
            default:
                // todo: maybe we should have some common error and error handler
                throw new Error(`[clipboard] unknown excmd: ${excmd}`)
        }
    } catch (e) {
        logger.error(e)
    }
}

/** Change active tab.

    @param index
        Starts at 1. 0 refers to last tab of the current window, -1 to penultimate tab, etc.

        "#" means the tab that was last accessed in this window

    This is different from [[bufferall]] because `index` is the position of the tab in the window.
 */
//#background
export async function buffer(index: number | "#") {
    tabIndexSetActive(index)
}

/** Change active tab.

    @param id
        A string following the following format: "[0-9]+.[0-9]+", the first number being the index of the window that should be selected and the second one being the index of the tab within that window.

 */
//#background
export async function bufferall(id: string) {
    let windows = (await browser.windows.getAll()).map(w => w.id).sort((a, b) => a - b)
    if (id === null || id === undefined || !id.match(/\d+\.\d+/)) {
        const tab = await activeTab()
        let prevId = id
        id = windows.indexOf(tab.windowId) + "." + (tab.index + 1)
        logger.info(`bufferall: Bad tab id: ${prevId}, defaulting to ${id}`)
    }
    let [winindex, tabindex] = id.split(".")
    await browser.windows.update(windows[parseInt(winindex) - 1], { focused: true })
    return browser.tabs.update(await idFromIndex(tabindex), { active: true })
}

// }}}

// }}}

// {{{ SETTINGS

/**
 * Similar to vim's `:command`. Maps one ex-mode command to another.
 * If command already exists, this will override it, and any new commands
 * added in a future release will be SILENTLY overridden. Aliases are
 * expanded recursively.
 *
 * Examples:
 *  - `command t tabopen`
 *  - `command tn tabnext_gt`
 *  = `command hello t` This will expand recursively into 'hello'->'tabopen'
 *
 * Note that this is only for excmd->excmd mappings. To map a normal-mode
 * command to an excommand, see [[bind]].
 *
 * See also:
 *  - [[comclear]]
 */
//#background
export function command(name: string, ...definition: string[]) {
    // Test if alias creates an alias loop.
    try {
        const def = definition.join(" ")
        // Set alias
        config.set("exaliases", name, def)
        aliases.expandExstr(name)
    } catch (e) {
        // Warn user about infinite loops
        fillcmdline_notrail(e, " Alias unset.")
        config.unset("exaliases", name)
    }
}

/**
 * Similar to vim's `comclear` command. Clears an excmd alias defined by
 * `command`.
 *
 * For example: `comclear helloworld` will reverse any changes caused
 * by `command helloworld xxx`
 *
 * See also:
 *  - [[command]]
 */
//#background
export function comclear(name: string) {
    config.unset("exaliases", name)
}

/** Bind a sequence of keys to an excmd or view bound sequence.

    This is an easier-to-implement bodge while we work on vim-style maps.

    Examples:

        - `bind G fillcmdline tabopen google`
        - `bind D composite tabclose | buffer #`
        - `bind j scrollline 20`
        - `bind F hint -b`

    You can view binds by omitting the command line:

        - `bind j`
        - `bind k`

    You can bind to modifiers and special keys by enclosing them with angle brackets, for example `bind <C-\>z fullscreen`, `unbind <F1>` (a favourite of people who use TreeStyleTabs :) ), or `bind <Backspace> forward`.

    Modifiers are truncated to a single character, so Ctrl -> C, Alt -> A, and Shift -> S. Shift is a bit special as it is only required if Shift does not change the key inputted, e.g. `<S-ArrowDown>` is OK, but `<S-a>` should just be `A`.

    You can view all special key names here: https://developer.mozilla.org/en-US/docs/Web/API/KeyboardEvent/key/Key_Values

    Use [[composite]] if you want to execute multiple excmds. Use
    [[fillcmdline]] to put a string in the cmdline and focus the cmdline
    (otherwise the string is executed immediately).

    See also:

        - [[unbind]]
        - [[reset]]
*/
//#background
export function bind(key: string, ...bindarr: string[]) {
    // Convert key to internal representation
    key = mapstrToKeyseq(key)
        .map(k => k.toMapstr())
        .join("")
    if (bindarr.length) {
        let exstring = bindarr.join(" ")
        config.set("nmaps", key, exstring)
    } else if (key.length) {
        // Display the existing bind
        fillcmdline_notrail("#", key, "=", config.get("nmaps", key))
    }
}

/**
 * Set a search engine keyword for use with *open or `set searchengine`
 *
 * @deprecated use `set searchurls.KEYWORD URL` instead
 *
 * @param keyword   the keyword to use for this search (e.g. 'esa')
 * @param url       the URL to interpolate the query into. If %s is found in
 *                  the URL, the query is inserted there, else it is appended.
 *                  If the insertion point is in the "query string" of the URL,
 *                  the query is percent-encoded, else it is verbatim.
 **/
//#background
export function searchsetkeyword(keyword: string, url: string) {
    config.set("searchurls", keyword, forceURI(url))
}

/** Set a key value pair in config.

    Use to set any string values found [here](/static/docs/modules/_src_config_.html#defaults)

    e.g.
        set searchurls.google https://www.google.com/search?q=
        set logging.messaging info

    If no value is given, the value of the of the key will be displayed
*/
//#background
export function set(key: string, ...values: string[]) {
    if (!key) {
        throw "Key must be provided!"
    } else if (!values[0]) {
        get(key)
        return
    }

    const target = key.split(".")

    // Special case conversions
    // TODO: Should we do any special case shit here?
    switch (target[0]) {
        case "logging":
            const map = {
                never: Logging.LEVEL.NEVER,
                error: Logging.LEVEL.ERROR,
                warning: Logging.LEVEL.WARNING,
                info: Logging.LEVEL.INFO,
                debug: Logging.LEVEL.DEBUG,
            }
            let level = map[values[0].toLowerCase()]
            if (level === undefined) throw "Bad log level!"
            else config.set(...target, level)
            return
    }

    const currentValue = config.get(...target)

    if (Array.isArray(currentValue)) {
        config.set(...target, values)
    } else if (currentValue === undefined || typeof currentValue === "string") {
        config.set(...target, values.join(" "))
    } else {
        throw "Unsupported setting type!"
    }
}

/** @hidden */
//#background_helper
let AUCMDS = ["DocStart", "DocLoad", "DocEnd", "TriStart", "TabEnter", "TabLeft"]
/** Set autocmds to run when certain events happen.

 @param event Curently, 'TriStart', 'DocStart', 'DocLoad', 'DocEnd', 'TabEnter' and 'TabLeft' are supported.

 @param url For DocStart, DocEnd, TabEnter, and TabLeft: a fragment of the URL on which the events will trigger, or a JavaScript regex (e.g, `/www\.amazon\.co.*\/`)

 We just use [URL.search](https://developer.mozilla.org/en-US/docs/Web/JavaScript/Reference/Global_Objects/String/search).

 For TriStart: A regular expression that matches the hostname of the computer
 the autocmd should be run on. This requires the native messenger to be
 installed, except for the ".*" regular expression which will always be
 triggered, even without the native messenger.

 @param excmd The excmd to run (use [[composite]] to run multiple commands)

*/
//#background
export function autocmd(event: string, url: string, ...excmd: string[]) {
    // rudimentary run time type checking
    // TODO: Decide on autocmd event names
    if (!AUCMDS.includes(event)) throw event + " is not a supported event."
    config.set("autocmds", event, url, excmd.join(" "))
}

<<<<<<< HEAD
/** Automatically open a domain and all its subdomains in a specified container.
 *
 *  For declaring containers that do not yet exist, consider using `auconscreatecontainer true` in your tridactylrc.
 *  This allows tridactyl to automatically create containers from your autocontain directives. Note that they will be random icons and colors.
 *
 * ** NB: This is an experimental feature, if you encounter issues please create an issue on github. **
 *
 *  The domain is passed through as a regular expression so there are a few gotchas to be aware of:
 *  * Unescaped periods will match *anything*. `autocontain google.co.uk work` will match `google!co$uk`. Escape your periods or accept that you might get some false positives.
 *  * You can use regex in your domain pattern. `autocontain google\,(co\.uk|com) work` will match either `google.co.uk` or `google.com`.
 *
 *  @param domain The domain which will trigger the autoContain directive. Includes all subdomains.
 *  @param container The container to open the url in.
 */
//#background
export function autocontain(domain: string, container: string) {
    config.set("autocontain", domain, container)
=======
/** Remove autocmds
 @param event Curently, 'TriStart', 'DocStart', 'DocLoad', 'DocEnd', 'TabEnter' and 'TabLeft' are supported.

 @param url For DocStart, DocEnd, TabEnter, and TabLeft: a fragment of the URL on which the events will trigger, or a JavaScript regex (e.g, `/www\.amazon\.co.*\/`)
*/
//#background
export function autocmddelete(event: string, url: string) {
    if (!AUCMDS.includes(event)) throw event + " is not a supported event."
    config.unset("autocmds", event, url)
>>>>>>> 3f648531
}

/**
 *  Helper function to put Tridactyl into ignore mode on the provided URL.
 *
 *  Simply creates a DocStart and TabEnter [[autocmd]] that runs `mode ignore`.
 *
 *  Due to a Tridactyl bug, the only way to remove these rules once they are set is to delete all of your autocmds with `unset autocmds`.
 *
 *  <!-- this should probably be moved to an ex alias once configuration has better help --!>
 *
 */
//#background
export function blacklistadd(url: string) {
    ;["DocStart", "TabEnter"].map(e => autocmd(e, url, "mode ignore"))
}

/** Unbind a sequence of keys so that they do nothing at all.

    See also:

        - [[bind]]
        - [[reset]]
*/
//#background
export async function unbind(key: string) {
    // Convert key to internal representation
    key = mapstrToKeyseq(key)
        .map(k => k.toMapstr())
        .join("")
    config.set("nmaps", key, "")
}

/** Restores a sequence of keys to their default value.

    See also:

        - [[bind]]
        - [[unbind]]
*/
//#background
export async function reset(key: string) {
    config.unset("nmaps", key)

    // Code for dealing with legacy binds
    let nmaps = (await browser.storage.sync.get("nmaps"))["nmaps"]
    nmaps = nmaps == undefined ? {} : nmaps
    delete nmaps[key]
    browser.storage.sync.set({ nmaps })
}

/** Deletes various privacy-related items.

    The list of possible arguments can be found here:
    https://developer.mozilla.org/en-US/Add-ons/WebExtensions/API/browsingData/DataTypeSet

    Additional, tridactyl-specific arguments are:
    - commandline: Removes the in-memory commandline history.
    - tridactyllocal: Removes all tridactyl storage local to this machine. Use it with
        commandline if you want to delete your commandline history.
    - tridactylsync: Removes all tridactyl storage associated with your Firefox Account (i.e, all user configuration, by default).
    These arguments aren't affected by the timespan parameter.

    Timespan parameter:
    -t [0-9]+(m|h|d|w)

    Examples:

    - `sanitise all` -> Deletes everything
    - `sanitise history` -> Deletes all history
    - `sanitise commandline tridactyllocal tridactylsync` -> Deletes every bit of data Tridactyl holds
    - `sanitise cookies -t 3d` -> Deletes cookies that were set during the last three days.

*/
//#background
export async function sanitise(...args: string[]) {
    let flagpos = args.indexOf("-t")
    let since = {}
    // If the -t flag has been given and there is an arg after it
    if (flagpos > -1) {
        if (flagpos < args.length - 1) {
            let match = args[flagpos + 1].match("^([0-9])+(m|h|d|w)$")
            // If the arg of the flag matches Pentadactyl's sanitisetimespan format
            if (match !== null && match.length == 3) {
                // Compute the timespan in milliseconds and get a Date object
                let millis = parseInt(match[1]) * 1000
                switch (match[2]) {
                    case "w":
                        millis *= 7
                    case "d":
                        millis *= 24
                    case "h":
                        millis *= 60
                    case "m":
                        millis *= 60
                }
                since = { since: new Date().getTime() - millis }
            } else {
                throw new Error(":sanitise error: expected time format: ^([0-9])+(m|h|d|w)$, given format:" + args[flagpos + 1])
            }
        } else {
            throw new Error(":sanitise error: -t given but no following arguments")
        }
    }

    let dts = {
        cache: false,
        cookies: false,
        downloads: false,
        formData: false,
        history: false,
        localStorage: false,
        passwords: false,
        serviceWorkers: false,
        // These are Tridactyl-specific
        commandline: false,
        tridactyllocal: false,
        tridactylsync: false,
        /* When this one is activated, a lot of errors seem to pop up in
           the console. Keeping it disabled is probably a good idea.
        "pluginData": false,
         */
        /* These 3 are supported by Chrome and Opera but not by Firefox yet.
        "fileSystems": false,
        "indexedDB": false,
        "serverBoundCertificates": false,
         */
    }
    if (args.find(x => x == "all") !== undefined) {
        for (let attr in dts) dts[attr] = true
    } else {
        // We bother checking if dts[x] is false because
        // browser.browsingData.remove() is very strict on the format of the
        // object it expects
        args.map(x => {
            if (dts[x] === false) dts[x] = true
        })
    }
    // Tridactyl-specific items
    if (dts.commandline === true) state.cmdHistory = []
    delete dts.commandline
    if (dts.tridactyllocal === true) await browser.storage.local.clear()
    delete dts.tridactyllocal
    if (dts.tridactylsync === true) await browser.storage.sync.clear()
    delete dts.tridactylsync
    // Global items
    browser.browsingData.remove(since, dts)
}

/** Bind a quickmark for the current URL or space-separated list of URLs to a key on the keyboard.

    Afterwards use go[key], gn[key], or gw[key] to [[open]], [[tabopen]], or
    [[winopen]] the URL respectively.

*/
//#background
export async function quickmark(key: string, ...addressarr: string[]) {
    // ensure we're binding to a single key
    if (key.length !== 1) {
        return
    }

    if (addressarr.length <= 1) {
        let address = addressarr.length == 0 ? (await activeTab()).url : addressarr[0]
        // Have to await these or they race!
        await bind("gn" + key, "tabopen", address)
        await bind("go" + key, "open", address)
        await bind("gw" + key, "winopen", address)
    } else {
        let compstring = addressarr.join(" | tabopen ")
        let compstringwin = addressarr.join(" | winopen ")
        await bind("gn" + key, "composite tabopen", compstring)
        await bind("go" + key, "composite open", compstring)
        await bind("gw" + key, "composite winopen", compstringwin)
    }
}

/** Puts the contents of config value with keys `keys` into the commandline and the background page console

    It's a bit rubbish, but we don't have a good way to provide feedback to the commandline yet.

    You can view the log entry in the browser console (Ctrl-Shift-j).

    For example, you might try `get nmaps` to see all of your current binds.
*/
//#background
export function get(...keys: string[]) {
    const target = keys.join(".").split(".")
    const value = config.get(...target)
    console.log(value)
    if (typeof value === "object") {
        fillcmdline_notrail(`# ${keys.join(".")} = ${JSON.stringify(value)}`)
    } else {
        fillcmdline_notrail(`# ${keys.join(".")} = ${value}`)
    }
}

/** Opens the current configuration in Firefox's native JSON viewer in the current tab.
 *
 * NB: Tridactyl cannot run on this page!
 *
 * @param key - The specific key you wish to view (e.g, nmaps).
 *
 */
//#content
export function viewconfig(key?: string) {
    // # and white space don't agree with FF's JSON viewer.
    // Probably other symbols too.
    if (!key)
        window.location.href =
            "data:application/json," +
            JSON.stringify(config.get())
                .replace(/#/g, "%23")
                .replace(/ /g, "%20")
    // I think JS casts key to the string "undefined" if it isn't given.
    else
        window.location.href =
            "data:application/json," +
            JSON.stringify(config.get(key))
                .replace(/#/g, "%23")
                .replace(/ /g, "%20")
    // base 64 encoding is a cleverer way of doing this, but it doesn't seem to work for the whole config.
    //window.location.href = "data:application/json;base64," + btoa(JSON.stringify(config.get()))
}

//#background
export function unset(...keys: string[]) {
    const target = keys.join(".").split(".")
    if (target === undefined) throw "You must define a target!"
    config.unset(...target)
}

// not required as we automatically save all config
////#background
//export function saveconfig(){
//    config.save(config.get("storageloc"))
//}

////#background
//export function mktridactylrc(){
//    saveconfig()
//}

// }}}

// {{{ HINTMODE

//#content_helper
import * as hinting from "./hinting"

/** Hint a page.

    @param option
        - -b open in background
        - -br repeatedly open in background
        - -y copy (yank) link's target to clipboard
        - -p copy an element's text to the clipboard
        - -P copy an element's title/alt text to the clipboard
        - -r read an element's text with text-to-speech
        - -i view an image
        - -I view an image in a new tab
        - -k delete an element from the page
        - -s save (download) the linked resource
        - -S save the linked image
        - -a save-as the linked resource
        - -A save-as the linked image
        - -; focus an element
        - -# yank an element's anchor URL to clipboard
        - -c [selector] hint links that match the css selector
          - `bind ;c hint -c [class*="expand"],[class="togg"]` works particularly well on reddit and HN
        - -w open in new window
            -wp open in new private window
        - `-pipe selector key` e.g, `-pipe * href` returns the key. Only makes sense with `composite`, e.g, `composite hint -pipe * textContent | yank`.
        - **DEPRECATED** `-W excmd...` append hint href to excmd and execute, e.g, `hint -W exclaim mpv` to open YouTube videos. Use `composite hint -pipe | [excmd]` instead.


    Excepting the custom selector mode and background hint mode, each of these
    hint modes is available by default as `;<option character>`, so e.g. `;y`
    to yank a link's target.

    To open a hint in the background, the default bind is `F`.

    Related settings:
        - "hintchars": "hjklasdfgyuiopqwertnmzxcvb"
        - "hintfiltermode": "simple" | "vimperator" | "vimperator-reflow"
        - "relatedopenpos": "related" | "next" | "last"
        - "hintnames": "short" | "uniform" | "numeric"

          With "short" names, Tridactyl will generate short hints that
          are never prefixes of each other. With "uniform", Tridactyl
          will generate hints of uniform length. In either case, the
          hints are generated from the set in "hintchars".

          With "numeric" names, hints are always assigned using
          sequential integers, and "hintchars" is ignored. This has the
          disadvantage that some hints are prefixes of others (and you
          need to hit space or enter to select such a hint). But it has
          the advantage that the hints tend to be more predictable
          (e.g., a news site will have the same hints for its
          boilerplate each time you visit it, even if the number of
          links in the main body changes).
*/
//#content
export async function hint(option?: string, selectors?: string, ...rest: string[]) {
    // NB: if you want something to work with rapid hinting, make it return a tuple of [something, hintCount] see option === "-b" below.

    // Open in background
    if (option === "-b") {
        let [link, hintCount] = await hinting.pipe(DOM.HINTTAGS_selectors)
        link.focus()
        if (link.href) {
            let containerId = await activeTabContainerId()
            if (containerId) {
                openInNewTab(link.href, {
                    active: false,
                    related: true,
                    cookieStoreId: containerId,
                }).catch(() => DOM.simulateClick(link))
            } else {
                openInNewTab(link.href, {
                    active: false,
                    related: true,
                }).catch(() => DOM.simulateClick(link))
            }
        } else {
            DOM.simulateClick(link)
        }
        return [link.href, hintCount]
    }

    // Yank link
    else if (option === "-y") {
        run_exstr("yank " + (await hinting.pipe(DOM.HINTTAGS_selectors))[0]["href"])
    }

    // Yank text content
    else if (option === "-p") {
        run_exstr("yank " + (await hinting.pipe_elements(DOM.elementsWithText()))["textContent"])
    }

    // Yank link alt text
    else if (option === "-P") {
        let link = await hinting.pipe_elements(DOM.getElemsBySelector("[title], [alt]", [DOM.isVisible]))
        run_exstr("yank " + (link.title ? link.title : link.alt))
    }

    // Yank anchor
    else if (option === "-#") {
        let anchorUrl = new URL(window.location.href)
        let link = await hinting.pipe_elements(DOM.anchors())
        anchorUrl.hash = link.id || link.name
        run_exstr("yank " + anchorUrl.href)
    } else if (option === "-c") DOM.simulateClick((await hinting.pipe(selectors))[0])
    // Deprecated: hint exstr
    else if (option === "-W") run_exstr(selectors + " " + rest.join(" ") + " " + (await hinting.pipe(DOM.HINTTAGS_selectors))[0])
    else if (option === "-pipe") return (await hinting.pipe(selectors))[0][rest.join(" ")]
    else if (option === "-br") {
        while (true) {
            let [_, hintCount] = await hint("-b")
            if (hintCount < 2) break
        }
    }

    // TODO: port these to new fangled way
    else if (option === "-i") hinting.hintImage(false)
    else if (option === "-I") hinting.hintImage(true)
    else if (option === "-k") hinting.hintKill()
    else if (option === "-s") hinting.hintSave("link", false)
    else if (option === "-S") hinting.hintSave("img", false)
    else if (option === "-a") hinting.hintSave("link", true)
    else if (option === "-A") hinting.hintSave("img", true)
    else if (option === "-;") hinting.hintFocus(selectors)
    else if (option === "-r") hinting.hintRead()
    else if (option === "-w") hinting.hintPageWindow()
    else if (option === "-wp") hinting.hintPageWindowPrivate()
    else DOM.simulateClick((await hinting.pipe(DOM.HINTTAGS_selectors))[0])
}

// how 2 crash pc
////#content
//export async function rapid(...commands: string[]){
//    while(true){
//        await run_exstr(...commands)
//    }
//}

/**
 * Hacky ex string parser.
 *
 * Use it for fire-and-forget running of background commands in content.
 *
 * @hidden
 */
//#content_helper
export function run_exstr(...commands: string[]) {
    Messaging.message("commandline_background", "recvExStr", commands)
}

// }}}

// {{{ GOBBLE mode

//#background_helper
import * as gobbleMode from "./parsers/gobblemode"

/** Initialize gobble mode.

    It will read `nChars` input keys, append them to `endCmd` and execute that
    string.

*/
//#background
export async function gobble(nChars: number, endCmd: string) {
    gobbleMode.init(nChars, endCmd)
}

// }}}

// {{{TEXT TO SPEECH

import * as TTS from "./text_to_speech"

/**
 * Read text content of elements matching the given selector
 *
 * @param selector the selector to match elements
 */
//#content_helper
function tssReadFromCss(selector: string): void {
    let elems = DOM.getElemsBySelector(selector, [])

    elems.forEach(e => {
        TTS.readText(e.textContent)
    })
}

/**
 * Read the given text using the browser's text to speech functionality and
 * the settings currently set
 *
 * @param mode      the command mode
 *                      -t read the following args as text
 *                      -c read the content of elements matching the selector
 */
//#content
export async function ttsread(mode: "-t" | "-c", ...args: string[]) {
    if (mode === "-t") {
        // really should quote args, but for now, join
        TTS.readText(args.join(" "))
    } else if (mode === "-c") {
        if (args.length > 0) {
            tssReadFromCss(args[0])
        } else {
            throw "Error: no CSS selector supplied"
        }
    } else {
        throw "Unknown mode for ttsread command: " + mode
    }
}

/**
 * Show a list of the voices available to the TTS system. These can be
 * set in the config using `ttsvoice`
 */
//#background
export async function ttsvoices() {
    let voices = TTS.listVoices()

    // need a better way to show this to the user
    fillcmdline_notrail("#", voices.sort().join(", "))
}

/**
 * Cancel current reading and clear pending queue
 *
 * Arguments:
 *   - stop:    cancel current and pending utterances
 */
//#content
export async function ttscontrol(action: string) {
    let ttsAction: TTS.Action = null

    // convert user input to TTS.Action
    // only pause seems to be working, so only provide access to that
    // to avoid exposing users to things that won't work
    switch (action) {
        case "stop":
            ttsAction = "stop"
            break
    }

    if (ttsAction) {
        TTS.doAction(ttsAction)
    } else {
        throw new Error("Unknown text-to-speech action: " + action)
    }
}

//}}}

// unsupported on android
/**
 * Add or remove a bookmark.
 *
 * Optionally, you may give the bookmark a title. If no URL is given, a bookmark is added for the current page.
 *
 * If a bookmark already exists for the URL, it is removed, even if a title is given.
 *
 * Does not support creation of folders: you'll need to use the Firefox menus for that.
 *
 * @param titlearr Title for the bookmark (can include spaces but not forward slashes, as these are interpreted as folders). If you want to put the bookmark in a folder, you can:
 *  - Specify it exactly: `/Bookmarks Menu/Mozilla Firefox/My New Bookmark Title`
 *  - Specify it by a subset: `Firefox/My New Bookmark Title`
 *  - and leave out the title if you want: `Firefox/`
 */
//#background
export async function bmark(url?: string, ...titlearr: string[]) {
    url = url === undefined ? (await activeTab()).url : url
    let title = titlearr.join(" ")
    // if titlearr is given and we have duplicates, we probably want to give an error here.
    const dupbmarks = await browser.bookmarks.search({ url })
    dupbmarks.map(bookmark => browser.bookmarks.remove(bookmark.id))
    if (dupbmarks.length != 0) return
    const path = title.substring(0, title.lastIndexOf("/") + 1)
    // TODO: if title is blank, get it from the page.
    if (path != "") {
        const tree = (await browser.bookmarks.getTree())[0] // Why would getTree return a tree? Obviously it returns an array of unit length.
        // I hate recursion.
        const treeClimber = (tree, treestr) => {
            if (tree.type !== "folder") return {}
            treestr += tree.title + "/"
            if (!("children" in tree) || tree.children.length === 0) return { path: treestr, id: tree.id }
            return [{ path: treestr, id: tree.id }, tree.children.map(child => treeClimber(child, treestr))]
        }
        const validpaths = flatten(treeClimber(tree, "")).filter(x => "path" in x)
        title = title.substring(title.lastIndexOf("/") + 1)
        let pathobj = validpaths.find(p => p.path == path)
        // If strict look doesn't find it, be a bit gentler
        if (pathobj === undefined) pathobj = validpaths.find(p => p.path.includes(path))
        if (pathobj !== undefined) {
            browser.bookmarks.create({ url, title, parentId: pathobj.id })
            return
        } // otherwise, give the user an error, probably with [v.path for v in validpaths]
    }

    browser.bookmarks.create({ url, title })
}

//#background
export async function echo(...str: string[]) {
    return str.join(" ")
}

/**
 * Lets you execute JavaScript in the page context. If you want to get the result back, use `composite js ... | fillcmdline`
 *
 * Some of Tridactyl's functions are accessible here via the `tri` object. Just do `console.log(tri)` in the web console on the new tab page to see what's available.
 *
 * If you want to pipe an argument to `js`, you need to use the "-p" flag and then use the JS_ARG global variable, e.g:
 *
 * `composite get_current_url | js -p alert(JS_ARG)`
 */
//#content
export async function js(...str: string[]) {
    if (str[0].startsWith("-p")) {
        let JS_ARG = str[str.length - 1]
        return eval(str.slice(1, -1).join(" "))
    } else {
        return eval(str.join(" "))
    }
}

/**
 * Lets you execute JavaScript in the background context. All the help from [[js]] applies. Gives you a different `tri` object.
 */
//#background
export async function jsb(...str: string[]) {
    if (str[0].startsWith("-p")) {
        let JS_ARG = str[str.length - 1]
        return eval(str.slice(1, -1).join(" "))
    } else {
        return eval(str.join(" "))
    }
}

/**  Open a welcome page on first install.
 *
 * @hidden
 */
//#background_helper
browser.runtime.onInstalled.addListener(details => {
    if (details.reason == "install") tutor("newtab")
    else if ((details as any).temporary !== true && details.reason == "update") updatenative(false)
    // could add elif "update" and show a changelog. Hide it behind a setting to make it less annoying?
})

// vim: tabstop=4 shiftwidth=4 expandtab<|MERGE_RESOLUTION|>--- conflicted
+++ resolved
@@ -2554,7 +2554,6 @@
     config.set("autocmds", event, url, excmd.join(" "))
 }
 
-<<<<<<< HEAD
 /** Automatically open a domain and all its subdomains in a specified container.
  *
  *  For declaring containers that do not yet exist, consider using `auconscreatecontainer true` in your tridactylrc.
@@ -2572,7 +2571,8 @@
 //#background
 export function autocontain(domain: string, container: string) {
     config.set("autocontain", domain, container)
-=======
+}
+
 /** Remove autocmds
  @param event Curently, 'TriStart', 'DocStart', 'DocLoad', 'DocEnd', 'TabEnter' and 'TabLeft' are supported.
 
@@ -2582,7 +2582,6 @@
 export function autocmddelete(event: string, url: string) {
     if (!AUCMDS.includes(event)) throw event + " is not a supported event."
     config.unset("autocmds", event, url)
->>>>>>> 3f648531
 }
 
 /**
